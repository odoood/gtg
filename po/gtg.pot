--- conflicted
+++ resolved
@@ -8,56 +8,237 @@
 msgstr ""
 "Project-Id-Version: PACKAGE VERSION\n"
 "Report-Msgid-Bugs-To: \n"
-<<<<<<< HEAD
-"POT-Creation-Date: 2012-03-27 00:43+0200\n"
-=======
-"POT-Creation-Date: 2012-04-02 22:54+0530\n"
->>>>>>> 9b70742e
+"POT-Creation-Date: 2012-04-02 20:02+0200\n"
 "PO-Revision-Date: YEAR-MO-DA HO:MI+ZONE\n"
 "Last-Translator: FULL NAME <EMAIL@ADDRESS>\n"
 "Language-Team: LANGUAGE <LL@li.org>\n"
 "Language: \n"
 "MIME-Version: 1.0\n"
-"Content-Type: text/plain; charset=CHARSET\n"
+"Content-Type: text/plain; charset=UTF-8\n"
 "Content-Transfer-Encoding: 8bit\n"
 "Plural-Forms: nplurals=INTEGER; plural=EXPRESSION;\n"
 
-<<<<<<< HEAD
 #: GTG/plugins/notification_area/notification_area.py:121
 msgid "_View Main Window"
 msgstr ""
 
 #: GTG/plugins/notification_area/notification_area.py:131
 msgid "Add _New Task"
-=======
+msgstr ""
+
+#: GTG/plugins/export/export_templates/description_textual.py:18
+msgid "Text-only"
+msgstr ""
+
+#: GTG/plugins/export/export_templates/description_textual.py:19
+msgid "A template to create a simple text file with some tasks."
+msgstr ""
+
+#: GTG/plugins/export/export_templates/description_simple.py:18
+msgid "A simple Web page that can be easily printed."
+msgstr ""
+
+#: GTG/plugins/export/export_templates/description_simple.py:19
+msgid ""
+"A template to create a simple HTML page with some tasks that can be easily "
+"printed."
+msgstr ""
+
+#: GTG/plugins/export/export_templates/description_statusrpt.py:18
+msgid "Status report"
+msgstr ""
+
+#: GTG/plugins/export/export_templates/description_statusrpt.py:19
+msgid "A template to create a compact text file listing only task titles."
+msgstr ""
+
+#: GTG/plugins/export/export_templates/description_pocketmod.py:18
+msgid "Foldable booklet (PDF)"
+msgstr ""
+
+#: GTG/plugins/export/export_templates/description_pocketmod.py:19
+msgid ""
+"A template to create a <a href=\"http://www.pocketmod.com\">PocketMod</a>, "
+"which is a  small foldable booklet."
+msgstr ""
+
+#: GTG/plugins/export/export_templates/description_sexy.py:18
+msgid "A professional-looking HTML page"
+msgstr ""
+
+#: GTG/plugins/export/export_templates/description_sexy.py:19
+msgid ""
+"A template to create a HTML page with some tasks and tags. Tags colors are "
+"also displayed."
+msgstr ""
+
+#: GTG/plugins/export/export.py:114
+msgid "Template not found"
+msgstr ""
+
+#: GTG/plugins/export/export.py:121
+#, python-format
+msgid "GTG could not generate the document: %s"
+msgstr ""
+
+#: GTG/plugins/export/export.py:169
+msgid "Export the tasks currently listed"
+msgstr ""
+
+#: GTG/plugins/export/export.py:323
+msgid "Choose where to save your list"
+msgstr ""
+
+#: GTG/plugins/send_email/sendEmail.py:44
+msgid "Send via email"
+msgstr ""
+
+#: GTG/plugins/send_email/sendEmail.py:69
+#, python-format
+msgid "Status: %s"
+msgstr ""
+
+#: GTG/plugins/send_email/sendEmail.py:70
+#, python-format
+msgid ""
+"\n"
+"Tags: %s"
+msgstr ""
+
+#: GTG/plugins/send_email/sendEmail.py:71
+#, python-format
+msgid ""
+"\n"
+"Subtasks:\n"
+"%s"
+msgstr ""
+
+#: GTG/plugins/send_email/sendEmail.py:73
+#, python-format
+msgid ""
+"\n"
+"Task content:\n"
+"%s"
+msgstr ""
+
+#: GTG/plugins/send_email/sendEmail.py:76
+#, python-format
+msgid "Task: %(task_title)s"
+msgstr ""
+
+#: GTG/plugins/geolocalized_tasks/geolocalized.glade.h:1
+msgid "Set the task's location"
+msgstr ""
+
+#: GTG/plugins/geolocalized_tasks/geolocalized.glade.h:2
+msgid "Associate with new tag"
+msgstr ""
+
+#: GTG/plugins/geolocalized_tasks/geolocalized.glade.h:3
+msgid "Associate with existing tag"
+msgstr ""
+
+#: GTG/plugins/geolocalized_tasks/geolocalized.glade.h:4
+msgid "Geolocalized-tasks Preferences"
+msgstr ""
+
+#: GTG/plugins/geolocalized_tasks/geolocalized.glade.h:5
+msgid "Use network"
+msgstr ""
+
+#: GTG/plugins/geolocalized_tasks/geolocalized.glade.h:6
+msgid "Use cellphone"
+msgstr ""
+
+#: GTG/plugins/geolocalized_tasks/geolocalized.glade.h:7
+msgid "Use gps"
+msgstr ""
+
+#: GTG/plugins/geolocalized_tasks/geolocalized.glade.h:8
+msgid "<b>Location Determination Method</b>"
+msgstr ""
+
+#: GTG/plugins/geolocalized_tasks/geolocalized.glade.h:9
+msgid ""
+"<small>Distance in kilometers from \n"
+"the current location.</small>"
+msgstr ""
+
+#: GTG/plugins/geolocalized_tasks/geolocalized.glade.h:11
+msgid "<b>Proximity Factor</b>"
+msgstr ""
+
+#: GTG/plugins/hamster/hamster.py:154
+msgid "Start task in Hamster"
+msgstr ""
+
+#: GTG/plugins/hamster/hamster.py:159
+msgid "Start in Hamster"
+msgstr ""
+
+#: GTG/plugins/hamster/hamster.py:161
+msgid "Start a new activity in Hamster Time"
+msgstr ""
+
+#: GTG/plugins/hamster/hamster.py:175
+msgid "Start a new activity in Hamster Time "
+msgstr ""
+
+#: GTG/plugins/tomboy/tomboy.py:79
+msgid ""
+"Tomboy/Gnote not found. Please install it or disable the Tomboy/Gnote plugin "
+"in GTG"
+msgstr ""
+
+#: GTG/plugins/tomboy/tomboy.py:121
+msgid "Add Tomboy note"
+msgstr ""
+
+#: GTG/plugins/tomboy/tomboy.py:194
+#, python-format
+msgid ""
+"%s seems to be installed on your system, but it does not provide a DBus "
+"interface which is required by the Tomboy/Gnote plugin in GTG."
+msgstr ""
+
+#: GTG/plugins/tomboy/tomboy.py:240
+msgid "That note does not exist!"
+msgstr ""
+
+#: GTG/plugins/tomboy/tomboy.py:245
+msgid "That note does not exist. Do you want to create a new one?"
+msgstr ""
+
+#: GTG/plugins/tomboy/tomboy.py:273
+msgid "This Tomboy note does not exist anymore. Do you want to create it?"
+msgstr ""
+
+#: GTG/tests/test_dates.py:52 GTG/tests/test_dates.py:59 GTG/core/search.py:93
+#: GTG/tools/dates.py:38 GTG/tools/dates.py:46
+msgid "now"
+msgstr ""
+
+#: GTG/tests/test_dates.py:53 GTG/tests/test_dates.py:60 GTG/core/search.py:94
+#: GTG/tools/dates.py:39 GTG/tools/dates.py:48
+msgid "soon"
+msgstr ""
+
+#: GTG/tests/test_dates.py:54 GTG/tools/dates.py:50
+msgid "later"
+msgstr ""
+
+#: GTG/tests/test_dates.py:55 GTG/tests/test_dates.py:61
+#: GTG/tests/test_dates.py:62 GTG/core/search.py:95 GTG/tools/dates.py:40
+#: GTG/tools/dates.py:52
+msgid "someday"
+msgstr ""
+
 #: GTG/backends/backend_identica.py:54
 msgid "Identi.ca"
 msgstr ""
 
 #: GTG/backends/backend_identica.py:58
 msgid "Imports your identi.ca  messages into your GTG "
->>>>>>> 9b70742e
-msgstr ""
-
-#: GTG/backends/backend_twitter.py:54
-msgid "Twitter"
-msgstr ""
-
-#: GTG/backends/backend_twitter.py:58
-msgid "Imports your twitter  messages into your GTG "
-msgstr ""
-
-<<<<<<< HEAD
-#: GTG/plugins/export/export_templates/description_simple.py:18
-msgid "A simple Web page that can be easily printed."
-=======
-#: GTG/backends/backend_localfile.py:61
-msgid "Local File"
->>>>>>> 9b70742e
-msgstr ""
-
-#: GTG/backends/backend_localfile.py:66
-msgid "Your tasks are saved in a text file (XML format). "
 msgstr ""
 
 #: GTG/backends/backend_gnote.py:42
@@ -66,15 +247,31 @@
 
 #: GTG/backends/backend_gnote.py:46
 msgid ""
-<<<<<<< HEAD
-"A template to create a simple HTML page with some tasks that can be easily "
-"printed."
-=======
 "This service can synchronize all or part of your Gnote notes in GTG. If you "
 "decide it would be handy to have one of your notes in your TODO list, just "
 "tag it with the tag you have chosen (you'll configure it later), and it will "
 "appear in GTG."
->>>>>>> 9b70742e
+msgstr ""
+
+#: GTG/backends/backend_rtm.py:54
+msgid "Remember The Milk"
+msgstr ""
+
+#: GTG/backends/backend_rtm.py:58
+msgid ""
+"This service synchronizes your tasks with the web service RememberTheMilk:\n"
+"\t\thttp://rememberthemilk.com\n"
+"\n"
+"Note: This product uses the Remember The Milk API but is not endorsed or "
+"certified by Remember The Milk"
+msgstr ""
+
+#: GTG/backends/backend_twitter.py:54
+msgid "Twitter"
+msgstr ""
+
+#: GTG/backends/backend_twitter.py:58
+msgid "Imports your twitter  messages into your GTG "
 msgstr ""
 
 #: GTG/backends/backend_tomboy.py:41
@@ -87,6 +284,54 @@
 "notes in GTG. If you decide it would be handy to have one of your notes in "
 "your TODO list, just tag it with the tag you have chosen (you'll configure "
 "it later), and it will appear in GTG."
+msgstr ""
+
+#: GTG/backends/backend_mantis.py:42
+msgid "MantisBT"
+msgstr ""
+
+#: GTG/backends/backend_mantis.py:46
+msgid ""
+"This synchronization service lets you import the issues found on Mantis "
+"using a prestablished filter called 'gtg'. As the issue state changes in "
+"Mantis, the GTG task is  updated.\n"
+"Please note that this is a read only synchronization service, which means "
+"that if you open one of the imported tasks and  change one of the:\n"
+"  - title\n"
+"  - description\n"
+"  - tags\n"
+"Your changes <b>will</b> be reverted when the associated issue is modified. "
+"Apart from those, you are free to set  any other field (start/due dates, "
+"subtasks...): your  changes will be preserved. This is useful to add  "
+"personal annotations to issue"
+msgstr ""
+
+#: GTG/backends/backend_mantis.py:224
+msgid "Iss."
+msgstr ""
+
+#: GTG/backends/backend_mantis.py:244 GTG/backends/backend_launchpad.py:324
+msgid "Reported by: "
+msgstr ""
+
+#: GTG/backends/backend_mantis.py:245
+msgid "Link to issue: "
+msgstr ""
+
+#: GTG/backends/backend_evolution.py:69
+msgid "Evolution tasks"
+msgstr ""
+
+#: GTG/backends/backend_evolution.py:73
+msgid "Lets you synchronize your GTG tasks with Evolution tasks"
+msgstr ""
+
+#: GTG/backends/backend_localfile.py:61
+msgid "Local File"
+msgstr ""
+
+#: GTG/backends/backend_localfile.py:66
+msgid "Your tasks are saved in a text file (XML format). "
 msgstr ""
 
 #: GTG/backends/backend_launchpad.py:53
@@ -113,386 +358,6 @@
 msgid "Bug"
 msgstr ""
 
-#: GTG/backends/backend_launchpad.py:324 GTG/backends/backend_mantis.py:244
-msgid "Reported by: "
-msgstr ""
-
-#: GTG/backends/backend_launchpad.py:329
-msgid "Link to bug: "
-msgstr ""
-
-#: GTG/backends/backend_rtm.py:54
-msgid "Remember The Milk"
-msgstr ""
-
-#: GTG/backends/backend_rtm.py:58
-msgid ""
-"This service synchronizes your tasks with the web service RememberTheMilk:\n"
-"\t\thttp://rememberthemilk.com\n"
-"\n"
-"Note: This product uses the Remember The Milk API but is not endorsed or "
-"certified by Remember The Milk"
-msgstr ""
-
-#: GTG/backends/rtm/rtm.py:57
-msgid "Invalid state"
-msgstr ""
-
-<<<<<<< HEAD
-#: GTG/plugins/export/export.py:121
-#, python-format
-msgid "GTG could not generate the document: %s"
-=======
-#: GTG/backends/backend_mantis.py:42
-msgid "MantisBT"
->>>>>>> 9b70742e
-msgstr ""
-
-#: GTG/backends/backend_mantis.py:46
-msgid ""
-"This synchronization service lets you import the issues found on mantis "
-"using a prestablished filter called 'gtg'. As the issue state changes in "
-"Mantis, the GTG task is  updated.\n"
-"Please note that this is a read only synchronization service, which means "
-"that if you open one of the imported tasks and  change one of the:\n"
-"  - title\n"
-"  - description\n"
-"  - tags\n"
-"Your changes <b>will</b> be reverted when the associated issue is modified. "
-"Apart from those, you are free to set  any other field (start/due dates, "
-"subtasks...): your  changes will be preserved. This is useful to add  "
-"personal annotations to issue"
-msgstr ""
-
-#: GTG/backends/backend_mantis.py:224
-msgid "Iss."
-msgstr ""
-
-#: GTG/backends/backend_mantis.py:245
-msgid "Link to issue: "
-msgstr ""
-
-#: GTG/backends/backend_evolution.py:69
-msgid "Evolution tasks"
-msgstr ""
-
-#: GTG/backends/backend_evolution.py:73
-msgid "Lets you synchronize your GTG tasks with Evolution tasks"
-msgstr ""
-
-#: GTG/plugins/send_email/sendEmail.py:44
-msgid "Send via email"
-msgstr ""
-
-#: GTG/plugins/send_email/sendEmail.py:69
-#, python-format
-msgid "Status: %s"
-msgstr ""
-
-#: GTG/plugins/send_email/sendEmail.py:70
-#, python-format
-msgid ""
-"\n"
-"Tags: %s"
-msgstr ""
-
-#: GTG/plugins/send_email/sendEmail.py:71
-#, python-format
-msgid ""
-"\n"
-"Subtasks:\n"
-"%s"
-msgstr ""
-
-#: GTG/plugins/send_email/sendEmail.py:73
-#, python-format
-msgid ""
-"\n"
-"Task content:\n"
-"%s"
-msgstr ""
-
-#: GTG/plugins/send_email/sendEmail.py:76
-#, python-format
-msgid "Task: %(task_title)s"
-msgstr ""
-
-<<<<<<< HEAD
-#: GTG/plugins/geolocalized_tasks/geolocalized.glade.h:1
-msgid "Set the task's location"
-msgstr ""
-
-#: GTG/plugins/geolocalized_tasks/geolocalized.glade.h:2
-msgid "Associate with new tag"
-msgstr ""
-
-#: GTG/plugins/geolocalized_tasks/geolocalized.glade.h:3
-msgid "Associate with existing tag"
-msgstr ""
-
-#: GTG/plugins/geolocalized_tasks/geolocalized.glade.h:4
-msgid "Geolocalized-tasks Preferences"
-msgstr ""
-
-#: GTG/plugins/geolocalized_tasks/geolocalized.glade.h:5
-msgid "Use network"
-msgstr ""
-
-#: GTG/plugins/geolocalized_tasks/geolocalized.glade.h:6
-msgid "Use cellphone"
-msgstr ""
-
-#: GTG/plugins/geolocalized_tasks/geolocalized.glade.h:7
-msgid "Use gps"
-msgstr ""
-
-#: GTG/plugins/geolocalized_tasks/geolocalized.glade.h:8
-msgid "<b>Location Determination Method</b>"
-msgstr ""
-
-#: GTG/plugins/geolocalized_tasks/geolocalized.glade.h:9
-msgid ""
-"<small>Distance in kilometers from \n"
-"the current location.</small>"
-msgstr ""
-
-#: GTG/plugins/geolocalized_tasks/geolocalized.glade.h:11
-msgid "<b>Proximity Factor</b>"
-=======
-#: GTG/plugins/tomboy/tomboy.py:79
-msgid ""
-"Tomboy/Gnote not found. Please install it or disable the Tomboy/Gnote plugin "
-"in GTG"
-msgstr ""
-
-#: GTG/plugins/tomboy/tomboy.py:121
-msgid "Add Tomboy note"
-msgstr ""
-
-#: GTG/plugins/tomboy/tomboy.py:194
-msgid ""
-" was found on the system, but it doesn't provide a dbus interface. the "
-"Tomboy/Gnote plugin will not work with it."
-msgstr ""
-
-#: GTG/plugins/tomboy/tomboy.py:241
-msgid "That note does not exist!"
-msgstr ""
-
-#: GTG/plugins/tomboy/tomboy.py:246
-msgid "That note does not exist. Do you want to create a new one?"
-msgstr ""
-
-#: GTG/plugins/tomboy/tomboy.py:274
-msgid "This Tomboy note does not exist anymore. Do you want to create it?"
->>>>>>> 9b70742e
-msgstr ""
-
-#: GTG/plugins/hamster/hamster.py:154
-msgid "Start task in Hamster"
-msgstr ""
-
-#: GTG/plugins/hamster/hamster.py:159
-msgid "Start in Hamster"
-msgstr ""
-
-#: GTG/plugins/hamster/hamster.py:161
-msgid "Start a new activity in Hamster Time"
-msgstr ""
-
-#: GTG/plugins/hamster/hamster.py:175
-msgid "Start a new activity in Hamster Time "
-msgstr ""
-
-#: GTG/plugins/notification_area/notification_area.py:120
-msgid "_View Main Window"
-msgstr ""
-
-#: GTG/plugins/notification_area/notification_area.py:130
-msgid "Add _New Task"
-msgstr ""
-
-<<<<<<< HEAD
-#: GTG/plugins/tomboy/tomboy.py:194
-#, python-format
-msgid ""
-"%s seems to be installed on your system, but it does not provide a DBus "
-"interface which is required by the Tomboy/Gnote plugin in GTG."
-msgstr ""
-
-#: GTG/plugins/tomboy/tomboy.py:240
-msgid "That note does not exist!"
-msgstr ""
-
-#: GTG/plugins/tomboy/tomboy.py:245
-msgid "That note does not exist. Do you want to create a new one?"
-msgstr ""
-
-#: GTG/plugins/tomboy/tomboy.py:273
-msgid "This Tomboy note does not exist anymore. Do you want to create it?"
-=======
-#: GTG/plugins/export/export.py:114
-msgid "Template not found"
-msgstr ""
-
-#: GTG/plugins/export/export.py:121
-#, python-format
-msgid "Could not generate the document: %s"
-msgstr ""
-
-#: GTG/plugins/export/export.py:169
-msgid "Export the tasks currently listed"
-msgstr ""
-
-#: GTG/plugins/export/export.py:322
-msgid "Choose where to save your list"
->>>>>>> 9b70742e
-msgstr ""
-
-#: GTG/plugins/export/export_templates/description_sexy.py:18
-msgid "A professional-looking HTML page"
-msgstr ""
-
-#: GTG/plugins/export/export_templates/description_sexy.py:19
-msgid ""
-"A template to create a HTML page with some tasks and tags. Tags colors are "
-"also displayed."
-msgstr ""
-
-#: GTG/plugins/export/export_templates/description_pocketmod.py:18
-msgid "Foldable booklet (PDF)"
-msgstr ""
-
-#: GTG/plugins/export/export_templates/description_pocketmod.py:19
-msgid ""
-"A template to create a <a href=\"http://www.pocketmod.com\">PocketMod</a>, "
-"which is a  small foldable booklet."
-msgstr ""
-
-#: GTG/plugins/export/export_templates/description_textual.py:18
-msgid "Text-only"
-msgstr ""
-
-#: GTG/plugins/export/export_templates/description_textual.py:19
-msgid "A template to create a simple text file with some tasks."
-msgstr ""
-
-#: GTG/plugins/export/export_templates/description_statusrpt.py:18
-msgid "Status report"
-msgstr ""
-
-#: GTG/plugins/export/export_templates/description_statusrpt.py:19
-msgid "A template to create a compact text file listing only task titles."
-msgstr ""
-
-#: GTG/plugins/export/export_templates/description_simple.py:18
-msgid "A simple Web page (nicely printable)"
-msgstr ""
-
-#: GTG/plugins/export/export_templates/description_simple.py:19
-msgid ""
-"A template to create a simple HTML page with some tasks. It can be printed "
-"nicely."
-msgstr ""
-
-#: GTG/tools/dates.py:38 GTG/tools/dates.py:46 GTG/core/search.py:92
-#: GTG/tests/test_dates.py:51 GTG/tests/test_dates.py:58
-msgid "now"
-msgstr ""
-
-#: GTG/tools/dates.py:39 GTG/tools/dates.py:48 GTG/core/search.py:93
-#: GTG/tests/test_dates.py:52 GTG/tests/test_dates.py:59
-msgid "soon"
-msgstr ""
-
-#: GTG/tools/dates.py:40 GTG/tools/dates.py:52 GTG/core/search.py:94
-#: GTG/tests/test_dates.py:54 GTG/tests/test_dates.py:60
-#: GTG/tests/test_dates.py:61
-msgid "someday"
-msgstr ""
-
-#: GTG/tools/dates.py:50 GTG/tests/test_dates.py:53
-msgid "later"
-msgstr ""
-
-#: GTG/tools/dates.py:238 GTG/core/search.py:89
-msgid "today"
-msgstr ""
-
-<<<<<<< HEAD
-#: GTG/backends/backend_mantis.py:46
-msgid ""
-"This backend lets you import the issues found on Mantis using a "
-"prestablished filter called 'gtg'. As the issue state changes in Mantis, the "
-"GTG task is  updated.\n"
-"Please note that this is a read only backend, which means that if you open "
-"one of the imported tasks and  change one of the:\n"
-"  - title\n"
-"  - description\n"
-"  - tags\n"
-"Your changes <b>will</b> be reverted when the associated issue is modified. "
-"Apart from those, you are free to set  any other field (start/due dates, "
-"subtasks...): your  changes will be preserved. This is useful to add  "
-"personal annotations to issue"
-=======
-#: GTG/tools/dates.py:240 GTG/core/search.py:90
-msgid "tomorrow"
->>>>>>> 9b70742e
-msgstr ""
-
-#: GTG/tools/dates.py:242
-msgid "next week"
-msgstr ""
-
-<<<<<<< HEAD
-#: GTG/backends/backend_mantis.py:244 GTG/backends/backend_launchpad.py:324
-msgid "Reported by: "
-msgstr ""
-
-#: GTG/backends/backend_mantis.py:245
-msgid "Link to issue: "
-msgstr ""
-
-#: GTG/backends/backend_evolution.py:69
-msgid "Evolution tasks"
-msgstr ""
-
-#: GTG/backends/backend_evolution.py:73
-msgid "Lets you synchronize your GTG tasks with Evolution tasks"
-msgstr ""
-
-#: GTG/backends/backend_localfile.py:61
-msgid "Local File"
-msgstr ""
-
-#: GTG/backends/backend_localfile.py:66
-msgid "Your tasks are saved in a text file (XML format). "
-msgstr ""
-
-#: GTG/backends/backend_launchpad.py:53
-msgid "Launchpad"
-msgstr ""
-
-#: GTG/backends/backend_launchpad.py:57
-msgid ""
-"This backend lets you import the bugs assigned to you (or someone else) on "
-"Launchpad in GTG. As the bug state changes in Launchpad, the GTG task is  "
-"updated.\n"
-"Please note that this is a read only backend, which means that if you open "
-"one of the imported tasks and  change one of the:\n"
-"  - title\n"
-"  - description\n"
-"  - tags\n"
-"Your changes <b>will</b> be reverted when the associated bug is modified. "
-"Apart from those, you are free to set  any other field (start/due dates, "
-"subtasks...): your  changes will be preserved. This is useful to add  "
-"personal annotations to bug"
-msgstr ""
-
-#: GTG/backends/backend_launchpad.py:244
-msgid "Bug"
-msgstr ""
-
 #: GTG/backends/backend_launchpad.py:329
 msgid "Link to bug: "
 msgstr ""
@@ -738,32 +603,36 @@
 "and the start date tomorrow."
 msgstr ""
 
-#: GTG/core/search.py:85
+#: GTG/core/search.py:86
 msgid "not"
 msgstr ""
 
-#: GTG/core/search.py:86
+#: GTG/core/search.py:87
 msgid "or"
 msgstr ""
 
-#: GTG/core/search.py:87
+#: GTG/core/search.py:88
 msgid "after"
 msgstr ""
 
-#: GTG/core/search.py:88
+#: GTG/core/search.py:89
 msgid "before"
 msgstr ""
 
-#: GTG/core/search.py:89 GTG/tools/dates.py:238
+#: GTG/core/search.py:90 GTG/tools/dates.py:238
 msgid "today"
 msgstr ""
 
-#: GTG/core/search.py:90 GTG/tools/dates.py:240
+#: GTG/core/search.py:91 GTG/tools/dates.py:240
 msgid "tomorrow"
 msgstr ""
 
-#: GTG/core/search.py:91
+#: GTG/core/search.py:92
 msgid "nodate"
+msgstr ""
+
+#: GTG/core/search.py:96
+msgid "notag"
 msgstr ""
 
 #: GTG/core/task.py:55
@@ -778,11 +647,15 @@
 msgid "tag"
 msgstr ""
 
-#: GTG/core/task.py:170
+#: GTG/core/task.py:169
 msgid "defer"
 msgstr ""
 
-#: GTG/core/task.py:176
+#: GTG/core/task.py:169
+msgid "start"
+msgstr ""
+
+#: GTG/core/task.py:175
 msgid "due"
 msgstr ""
 
@@ -795,7 +668,7 @@
 msgid "Tasks with no tags"
 msgstr ""
 
-#: GTG/core/treefactory.py:102 GTG/gtk/browser/browser.py:1670
+#: GTG/core/treefactory.py:102 GTG/gtk/browser/browser.py:1561
 msgid "Search"
 msgstr ""
 
@@ -803,8 +676,6 @@
 msgid "next week"
 msgstr ""
 
-=======
->>>>>>> 9b70742e
 #: GTG/tools/dates.py:244
 msgid "next month"
 msgstr ""
@@ -841,86 +712,111 @@
 msgid "Sunday"
 msgstr ""
 
-#: GTG/tools/dates.py:293
+#: GTG/tools/dates.py:294
 msgid "Today"
 msgstr ""
 
-#: GTG/tools/dates.py:296
+#: GTG/tools/dates.py:297
 #, python-format
 msgid "Yesterday"
 msgid_plural "%(days)d days ago"
 msgstr[0] ""
 msgstr[1] ""
 
-#: GTG/tools/dates.py:299
+#: GTG/tools/dates.py:300
 #, python-format
 msgid "Tomorrow"
 msgid_plural "In %(days)d days"
 msgstr[0] ""
 msgstr[1] ""
 
-#: GTG/gtk/editor/__init__.py:31 GTG/gtk/browser/__init__.py:34
-msgid "Mark as done"
-msgstr ""
-
-#: GTG/gtk/editor/__init__.py:32 GTG/gtk/browser/__init__.py:36
-msgid "Mark as not done"
-msgstr ""
-
-#: GTG/gtk/editor/__init__.py:33 GTG/gtk/browser/__init__.py:38
-msgid "Dismiss"
-msgstr ""
-
-#: GTG/gtk/editor/__init__.py:34 GTG/gtk/browser/__init__.py:40
-msgid "Undismiss"
-msgstr ""
-
-#: GTG/gtk/editor/__init__.py:35
-msgid "Make a Task"
-msgstr ""
-
-#: GTG/gtk/editor/__init__.py:37
-msgid "Mark this task as done"
-msgstr ""
-
-#: GTG/gtk/editor/__init__.py:38 GTG/gtk/editor/__init__.py:40
-msgid "Mark this task as to be done"
-msgstr ""
-
-#: GTG/gtk/editor/__init__.py:39
-msgid "Mark this task as not to be done anymore"
-msgstr ""
-
-#: GTG/gtk/editor/__init__.py:41
-msgid "Permanently remove this task"
-msgstr ""
-
-#: GTG/gtk/editor/__init__.py:42
-msgid "Insert a subtask in this task"
-msgstr ""
-
-#: GTG/gtk/editor/__init__.py:43
-msgid "Insert a tag in this task"
-msgstr ""
-
-#: GTG/gtk/editor/editor.py:295
-#, python-format
-msgid "Completed %(days)d day late"
-msgid_plural "Completed %(days)d days late"
+#: GTG/gtg.py:84
+msgid "gtg is already running!"
+msgstr ""
+
+#: GTG/gtk/backends_dialog/parameters_ui/pathui.py:52
+msgid "Filename:"
+msgstr ""
+
+#: GTG/gtk/backends_dialog/parameters_ui/__init__.py:63
+msgid "Import tags"
+msgstr ""
+
+#: GTG/gtk/backends_dialog/parameters_ui/__init__.py:64
+msgid "All tags"
+msgstr ""
+
+#: GTG/gtk/backends_dialog/parameters_ui/__init__.py:65
+msgid "Just these tags:"
+msgstr ""
+
+#: GTG/gtk/backends_dialog/parameters_ui/__init__.py:69
+msgid "Tags to sync"
+msgstr ""
+
+#: GTG/gtk/backends_dialog/parameters_ui/__init__.py:71
+msgid "Tasks with these tags:"
+msgstr ""
+
+#: GTG/gtk/backends_dialog/parameters_ui/__init__.py:76
+msgid "Username"
+msgstr ""
+
+#: GTG/gtk/backends_dialog/parameters_ui/__init__.py:82
+msgid "Service URL"
+msgstr ""
+
+#: GTG/gtk/backends_dialog/parameters_ui/__init__.py:86
+msgid "Import tasks from @ replies "
+msgstr ""
+
+#: GTG/gtk/backends_dialog/parameters_ui/__init__.py:91
+msgid "Import tasks from direct messages"
+msgstr ""
+
+#: GTG/gtk/backends_dialog/parameters_ui/__init__.py:95
+msgid "Import tasks from your tweets"
+msgstr ""
+
+#: GTG/gtk/backends_dialog/parameters_ui/__init__.py:99
+msgid "Tag your GTG tasks with the bug tags"
+msgstr ""
+
+#: GTG/gtk/backends_dialog/parameters_ui/__init__.py:103
+msgid "Tag your GTG tasks with the project targeted by the bug"
+msgstr ""
+
+#: GTG/gtk/backends_dialog/parameters_ui/passwordui.py:50
+msgid "Password:"
+msgstr ""
+
+#: GTG/gtk/backends_dialog/parameters_ui/periodui.py:51
+msgid "Check for new tasks every"
+msgstr ""
+
+#: GTG/gtk/backends_dialog/parameters_ui/periodui.py:96
+msgid " minute"
+msgid_plural " minutes"
 msgstr[0] ""
 msgstr[1] ""
 
-#: GTG/gtk/editor/editor.py:298
-#, python-format
-msgid "Completed %(days)d day early"
-msgid_plural "Completed %(days)d days early"
+#: GTG/gtk/backends_dialog/addpanel.py:75
+msgid "Select synchronization service:"
+msgstr ""
+
+#: GTG/gtk/backends_dialog/addpanel.py:179
+msgid "Syncing is <span color=\"red\">disabled</span>"
+msgstr ""
+
+#: GTG/gtk/backends_dialog/addpanel.py:185
+msgid "Author"
+msgid_plural "Authors"
 msgstr[0] ""
 msgstr[1] ""
 
-<<<<<<< HEAD
 #: GTG/gtk/backends_dialog/__init__.py:286
 #, python-format
-msgid "Do you really want to remove the backend '%s'?"
+msgid "Do you really want to remove the '%s' synchronization service?"
 msgstr ""
 
 #: GTG/gtk/backends_dialog/configurepanel.py:162
@@ -928,32 +824,23 @@
 msgstr ""
 
 #: GTG/gtk/backends_dialog/configurepanel.py:164
-=======
-#: GTG/gtk/editor/editor.py:305
->>>>>>> 9b70742e
-#, python-format
-msgid "Due tomorrow!"
-msgid_plural "%(days)d days left"
+#, python-format
+msgid "Syncing your only task"
+msgid_plural "Syncing all %d tasks"
 msgstr[0] ""
 msgstr[1] ""
 
-<<<<<<< HEAD
 #: GTG/gtk/backends_dialog/configurepanel.py:169
 #, python-format
 msgid "There is no task tagged %s"
-=======
-#: GTG/gtk/editor/editor.py:307
-msgid "Due today!"
->>>>>>> 9b70742e
-msgstr ""
-
-#: GTG/gtk/editor/editor.py:310
-#, python-format
-msgid "Due yesterday!"
-msgid_plural "Was %(days)d days ago"
+msgstr ""
+
+#: GTG/gtk/backends_dialog/configurepanel.py:171
+#, python-format
+msgid "Syncing a task tagged %s"
+msgid_plural "Syncing %d tasks tagged %s"
 msgstr[0] ""
 msgstr[1] ""
-<<<<<<< HEAD
 
 #: GTG/gtk/backends_dialog/configurepanel.py:182
 msgid "Disable syncing"
@@ -964,7 +851,7 @@
 msgstr ""
 
 #: GTG/gtk/backends_dialog/configurepanel.py:192
-msgid "This is the default backend"
+msgid "This is the default synchronization service"
 msgstr ""
 
 #: GTG/gtk/backends_dialog/configurepanel.py:195
@@ -997,26 +884,12 @@
 
 #: GTG/gtk/preferences.glade.h:6
 msgid "<b>Task Browser</b>"
-=======
-
-#: GTG/gtk/browser/__init__.py:35
-msgid "Mark the selected task as done"
-msgstr ""
-
-#: GTG/gtk/browser/__init__.py:37 GTG/gtk/browser/__init__.py:41
-msgid "Mark the selected task as to be done"
-msgstr ""
-
-#: GTG/gtk/browser/__init__.py:39
-msgid "Mark the task as not to be done anymore"
->>>>>>> 9b70742e
-msgstr ""
-
-#: GTG/gtk/browser/__init__.py:42
-msgid "Permanently remove the selected task"
-msgstr ""
-
-<<<<<<< HEAD
+msgstr ""
+
+#: GTG/gtk/preferences.glade.h:7
+msgid "Check spelling"
+msgstr ""
+
 #: GTG/gtk/preferences.glade.h:8
 msgid "<b>Task Editor</b>"
 msgstr ""
@@ -1075,38 +948,6 @@
 
 #: GTG/gtk/preferences.py:38
 msgid "Click on a plugin name to view its description here."
-=======
-#: GTG/gtk/browser/__init__.py:43
-msgid "Edit the selected task"
-msgstr ""
-
-#: GTG/gtk/browser/__init__.py:44
-msgid "Create a new task"
-msgstr ""
-
-#: GTG/gtk/browser/__init__.py:45
-msgid "Create a new subtask"
-msgstr ""
-
-#: GTG/gtk/browser/__init__.py:46
-msgid "Display only the currently actionable tasks"
-msgstr ""
-
-#: GTG/gtk/browser/__init__.py:47
-msgid "Hide this tag from the workview"
-msgstr ""
-
-#: GTG/gtk/browser/__init__.py:48
-msgid "Show this tag in the workview"
-msgstr ""
-
-#: GTG/gtk/browser/__init__.py:49
-msgid "You can create, open or filter your tasks here"
-msgstr ""
-
-#: GTG/gtk/browser/__init__.py:50
-msgid "Clear"
->>>>>>> 9b70742e
 msgstr ""
 
 #: GTG/gtk/browser/custominfobar.py:36
@@ -1126,12 +967,8 @@
 
 #: GTG/gtk/browser/custominfobar.py:43
 #, python-format
-<<<<<<< HEAD
-msgid "Cannot connect to DBus, I've disabled the <b>%s</b> backend."
-=======
-msgid ""
-"Cannot connect to DBUS, I've disabled the <b>%s</b> synchronization service."
->>>>>>> 9b70742e
+msgid ""
+"Cannot connect to DBus, I've disabled the <b>%s</b> synchronization service."
 msgstr ""
 
 #: GTG/gtk/browser/custominfobar.py:105
@@ -1154,134 +991,116 @@
 msgid "Continue"
 msgstr ""
 
-<<<<<<< HEAD
-#: GTG/gtk/browser/treeview_factory.py:286
+#: GTG/gtk/browser/treeview_factory.py:280
 #: GTG/gtk/browser/taskbrowser.glade.h:33
-=======
-#: GTG/gtk/browser/treeview_factory.py:277
->>>>>>> 9b70742e
 msgid "Tags"
 msgstr ""
 
-#: GTG/gtk/browser/treeview_factory.py:374
+#: GTG/gtk/browser/treeview_factory.py:368
 msgid "Start date"
 msgstr ""
 
-#: GTG/gtk/browser/treeview_factory.py:385
+#: GTG/gtk/browser/treeview_factory.py:379
 msgid "Due"
 msgstr ""
 
-#: GTG/gtk/browser/treeview_factory.py:405
+#: GTG/gtk/browser/treeview_factory.py:399
 msgid "Closed date"
 msgstr ""
 
-<<<<<<< HEAD
-#: GTG/gtk/browser/treeview_factory.py:460
-=======
-#: GTG/gtk/browser/treeview_factory.py:451
->>>>>>> 9b70742e
+#: GTG/gtk/browser/treeview_factory.py:454
 msgid "Title"
 msgstr ""
 
-#: GTG/gtk/browser/browser.py:600
+#: GTG/gtk/browser/browser.py:591
 msgid "no active tasks"
 msgstr ""
 
-#: GTG/gtk/browser/browser.py:602
+#: GTG/gtk/browser/browser.py:593
 #, python-format
 msgid "%(tasks)d active task"
 msgid_plural "%(tasks)d active tasks"
 msgstr[0] ""
 msgstr[1] ""
 
-<<<<<<< HEAD
-#: GTG/gtk/browser/browser.py:1668
+#: GTG/gtk/browser/browser.py:1559
 msgid "Add Task"
 msgstr ""
 
-#: GTG/gtk/browser/browser.py:1669
+#: GTG/gtk/browser/browser.py:1560
 msgid "Open Task"
 msgstr ""
 
-#: GTG/gtk/browser/__init__.py:34 GTG/gtk/browser/taskbrowser.glade.h:29
+#: GTG/gtk/browser/modifytags_dialog.py:38
+msgid "NewTag"
+msgstr ""
+
+#: GTG/gtk/browser/__init__.py:35 GTG/gtk/browser/taskbrowser.glade.h:29
 #: GTG/gtk/editor/__init__.py:31
 msgid "Mark as Done"
 msgstr ""
 
-#: GTG/gtk/browser/__init__.py:35
+#: GTG/gtk/browser/__init__.py:36
 msgid "Mark the selected task as done"
 msgstr ""
 
-#: GTG/gtk/browser/__init__.py:36 GTG/gtk/editor/__init__.py:32
+#: GTG/gtk/browser/__init__.py:37 GTG/gtk/editor/__init__.py:32
 msgid "Mark as not Done"
 msgstr ""
 
-#: GTG/gtk/browser/__init__.py:37 GTG/gtk/browser/__init__.py:41
+#: GTG/gtk/browser/__init__.py:38 GTG/gtk/browser/__init__.py:42
 msgid "Mark the selected task as to be done"
 msgstr ""
 
-#: GTG/gtk/browser/__init__.py:38 GTG/gtk/browser/taskbrowser.glade.h:30
+#: GTG/gtk/browser/__init__.py:39 GTG/gtk/browser/taskbrowser.glade.h:30
 #: GTG/gtk/editor/__init__.py:33 GTG/gtk/editor/taskeditor.glade.h:3
 msgid "Dismiss"
 msgstr ""
 
-#: GTG/gtk/browser/__init__.py:39
+#: GTG/gtk/browser/__init__.py:40
 msgid "Mark the task as not to be done anymore"
 msgstr ""
 
-#: GTG/gtk/browser/__init__.py:40 GTG/gtk/editor/__init__.py:34
+#: GTG/gtk/browser/__init__.py:41 GTG/gtk/editor/__init__.py:34
 msgid "Undismiss"
 msgstr ""
 
-#: GTG/gtk/browser/__init__.py:42
+#: GTG/gtk/browser/__init__.py:43
 msgid "Permanently remove the selected task"
 msgstr ""
 
-#: GTG/gtk/browser/__init__.py:43
+#: GTG/gtk/browser/__init__.py:44
 msgid "Edit the selected task"
 msgstr ""
 
-#: GTG/gtk/browser/__init__.py:44 GTG/gtk/browser/taskbrowser.glade.h:4
+#: GTG/gtk/browser/__init__.py:45 GTG/gtk/browser/taskbrowser.glade.h:4
 msgid "Create a new task"
 msgstr ""
 
-#: GTG/gtk/browser/__init__.py:45
+#: GTG/gtk/browser/__init__.py:46
 msgid "Create a new subtask"
 msgstr ""
 
-#: GTG/gtk/browser/__init__.py:46
+#: GTG/gtk/browser/__init__.py:47
 msgid "Display only the currently actionable tasks"
 msgstr ""
 
-#: GTG/gtk/browser/__init__.py:47
+#: GTG/gtk/browser/__init__.py:48
 msgid "Hide this tag from the workview"
 msgstr ""
 
-#: GTG/gtk/browser/__init__.py:48
+#: GTG/gtk/browser/__init__.py:49
 msgid "Show this tag in the workview"
 msgstr ""
 
-#: GTG/gtk/browser/__init__.py:49
+#: GTG/gtk/browser/__init__.py:50
 msgid "You can create, open or filter your tasks here"
-=======
-#: GTG/gtk/browser/browser.py:1653
-msgid "Add Task"
-msgstr ""
-
-#: GTG/gtk/browser/browser.py:1654
-msgid "Open Task"
-msgstr ""
-
-#: GTG/gtk/browser/browser.py:1655 GTG/core/treefactory.py:102
-msgid "Search"
->>>>>>> 9b70742e
-msgstr ""
-
-#: GTG/gtk/preferences.py:38
-msgid "Click on a plugin to get a description here."
-msgstr ""
-
-<<<<<<< HEAD
+msgstr ""
+
+#: GTG/gtk/browser/__init__.py:51
+msgid "Clear"
+msgstr ""
+
 #: GTG/gtk/browser/taskbrowser.glade.h:1
 msgid "Getting Things Gnome!"
 msgstr ""
@@ -1438,441 +1257,128 @@
 msgstr ""
 
 #: GTG/gtk/browser/taskbrowser.glade.h:45
-msgid "Add a Tag..."
+msgid "Mark as Not Done"
 msgstr ""
 
 #: GTG/gtk/browser/taskbrowser.glade.h:46
-msgid "Add Tag"
+msgid "Und_ismiss"
 msgstr ""
 
 #: GTG/gtk/browser/taskbrowser.glade.h:47
+msgid "t_oday"
+msgstr ""
+
+#: GTG/gtk/browser/taskbrowser.glade.h:48
+msgid "_tomorrow"
+msgstr ""
+
+#: GTG/gtk/browser/taskbrowser.glade.h:49
+msgid "next _week"
+msgstr ""
+
+#: GTG/gtk/browser/taskbrowser.glade.h:50
+msgid "next _month"
+msgstr ""
+
+#: GTG/gtk/browser/taskbrowser.glade.h:51
+msgid "next _year"
+msgstr ""
+
+#: GTG/gtk/browser/taskbrowser.glade.h:52
+msgid "_now"
+msgstr ""
+
+#: GTG/gtk/browser/taskbrowser.glade.h:53
+msgid "_soon"
+msgstr ""
+
+#: GTG/gtk/browser/taskbrowser.glade.h:54
+msgid "_someday"
+msgstr ""
+
+#: GTG/gtk/browser/taskbrowser.glade.h:55
+msgid "_clear due date"
+msgstr ""
+
+#: GTG/gtk/browser/taskbrowser.glade.h:56
+msgid "_clear start date"
+msgstr ""
+
+#: GTG/gtk/browser/taskbrowser.glade.h:57
+msgid "Reset Color"
+msgstr ""
+
+#: GTG/gtk/browser/taskbrowser.glade.h:58
+msgid "Add a subtask"
+msgstr ""
+
+#: GTG/gtk/browser/taskbrowser.glade.h:59
+msgid "_Set start date"
+msgstr ""
+
+#: GTG/gtk/browser/taskbrowser.glade.h:60
+msgid "Set due date"
+msgstr ""
+
+#: GTG/gtk/browser/taskbrowser.glade.h:61
+msgid "Modify Tags..."
+msgstr ""
+
+#: GTG/gtk/browser/modifytags_dialog.glade.h:1
+msgid "Modify Tags"
+msgstr ""
+
+#: GTG/gtk/browser/modifytags_dialog.glade.h:2
+msgid "Add/Remove Tags"
+msgstr ""
+
+#: GTG/gtk/browser/modifytags_dialog.glade.h:3
 msgid "Cancel"
 msgstr ""
 
-#: GTG/gtk/browser/taskbrowser.glade.h:48
-msgid "Enter the name of the tag(s) you wish to add:"
-msgstr ""
-
-#: GTG/gtk/browser/taskbrowser.glade.h:49
+#: GTG/gtk/browser/modifytags_dialog.glade.h:4
+msgid "Enter the name of the tag(s) you wish to add or remove:"
+msgstr ""
+
+#: GTG/gtk/browser/modifytags_dialog.glade.h:5
 msgid "TagName"
 msgstr ""
 
-#: GTG/gtk/browser/taskbrowser.glade.h:50
+#: GTG/gtk/browser/modifytags_dialog.glade.h:6
 msgid ""
 "Hint: you can add several tags by separating them with\n"
-"commas."
-msgstr ""
-
-#: GTG/gtk/browser/taskbrowser.glade.h:52
+"space. Place '!' before tags you want to remove."
+msgstr ""
+
+#: GTG/gtk/browser/modifytags_dialog.glade.h:8
 msgid "Apply to subtasks"
 msgstr ""
 
-#: GTG/gtk/browser/taskbrowser.glade.h:53
-msgid "Mark as Not Done"
-msgstr ""
-
-#: GTG/gtk/browser/taskbrowser.glade.h:54
-msgid "Und_ismiss"
-msgstr ""
-
-#: GTG/gtk/browser/taskbrowser.glade.h:55
-msgid "t_oday"
-msgstr ""
-
-#: GTG/gtk/browser/taskbrowser.glade.h:56
-msgid "_tomorrow"
-msgstr ""
-
-#: GTG/gtk/browser/taskbrowser.glade.h:57
-msgid "next _week"
-msgstr ""
-
-#: GTG/gtk/browser/taskbrowser.glade.h:58
-msgid "next _month"
-msgstr ""
-
-#: GTG/gtk/browser/taskbrowser.glade.h:59
-msgid "next _year"
-msgstr ""
-
-#: GTG/gtk/browser/taskbrowser.glade.h:60
-msgid "_now"
-msgstr ""
-
-#: GTG/gtk/browser/taskbrowser.glade.h:61
-msgid "_soon"
-msgstr ""
-
-#: GTG/gtk/browser/taskbrowser.glade.h:62
-msgid "_someday"
-msgstr ""
-
-#: GTG/gtk/browser/taskbrowser.glade.h:63
-msgid "_clear due date"
-msgstr ""
-
-#: GTG/gtk/browser/taskbrowser.glade.h:64
-msgid "_clear start date"
-msgstr ""
-
-#: GTG/gtk/browser/taskbrowser.glade.h:65
-msgid "Reset Color"
-msgstr ""
-
-#: GTG/gtk/browser/taskbrowser.glade.h:66
-msgid "Add a subtask"
-msgstr ""
-
-#: GTG/gtk/browser/taskbrowser.glade.h:67
-msgid "_Set start date"
-msgstr ""
-
-#: GTG/gtk/browser/taskbrowser.glade.h:68
-msgid "Set due date"
-msgstr ""
-
-#: GTG/gtk/browser/taskbrowser.glade.h:69
-msgid "Add Tag..."
-=======
-#: GTG/gtk/crashhandler.py:57
-msgid ""
-"We're terribly sorry. Could you help us fix the problem by reporting the "
-"crash?"
-msgstr ""
-
-#: GTG/gtk/crashhandler.py:170
-msgid "An error has occurred"
-msgstr ""
-
-#: GTG/gtk/crashhandler.py:184
-msgid "It looks like an error has occurred."
-msgstr ""
-
-#: GTG/gtk/crashhandler.py:218
-msgid "_Details"
-msgstr ""
-
-#: GTG/gtk/crashhandler.py:225
-msgid "_Report this problem..."
-msgstr ""
-
-#: GTG/gtk/crashhandler.py:229
-msgid "_Ignore the error"
-msgstr ""
-
-#: GTG/gtk/crashhandler.py:323
-msgid ""
-" has crashed. Please report the bug on <a href=\"http://bugs.edge.launchpad."
-"net/gtg\">our Launchpad page</a>. If you have Apport installed, it will be "
-"started for you."
-msgstr ""
-
-#: GTG/gtk/backends_dialog/__init__.py:285
-#, python-format
-msgid "Do you really want to remove the '%s' synchronization service?"
-msgstr ""
-
-#: GTG/gtk/backends_dialog/parameters_ui/__init__.py:63
-msgid "Import tags"
-msgstr ""
-
-#: GTG/gtk/backends_dialog/parameters_ui/__init__.py:64
-msgid "All tags"
-msgstr ""
-
-#: GTG/gtk/backends_dialog/parameters_ui/__init__.py:65
-msgid "Just these tags:"
-msgstr ""
-
-#: GTG/gtk/backends_dialog/parameters_ui/__init__.py:69
-msgid "Tags to sync"
-msgstr ""
-
-#: GTG/gtk/backends_dialog/parameters_ui/__init__.py:70
-#: GTG/core/treefactory.py:79
-msgid "All tasks"
-msgstr ""
-
-#: GTG/gtk/backends_dialog/parameters_ui/__init__.py:71
-msgid "Tasks with these tags:"
-msgstr ""
-
-#: GTG/gtk/backends_dialog/parameters_ui/__init__.py:76
-msgid "Username"
-msgstr ""
-
-#: GTG/gtk/backends_dialog/parameters_ui/__init__.py:82
-msgid "Service URL"
-msgstr ""
-
-#: GTG/gtk/backends_dialog/parameters_ui/__init__.py:86
-msgid "Import tasks from @ replies "
-msgstr ""
-
-#: GTG/gtk/backends_dialog/parameters_ui/__init__.py:91
-msgid "Import tasks from direct messages"
-msgstr ""
-
-#: GTG/gtk/backends_dialog/parameters_ui/__init__.py:95
-msgid "Import tasks from your tweets"
-msgstr ""
-
-#: GTG/gtk/backends_dialog/parameters_ui/__init__.py:99
-msgid "Tag your GTG tasks with the bug tags"
-msgstr ""
-
-#: GTG/gtk/backends_dialog/parameters_ui/__init__.py:103
-msgid "Tag your GTG tasks with the project targeted by the bug"
-msgstr ""
-
-#: GTG/gtk/backends_dialog/parameters_ui/periodui.py:51
-msgid "Check for new tasks every"
-msgstr ""
-
-#: GTG/gtk/backends_dialog/parameters_ui/periodui.py:96
-msgid " minute"
-msgid_plural " minutes"
+#: GTG/gtk/editor/editor.py:295
+#, python-format
+msgid "Completed %(days)d day late"
+msgid_plural "Completed %(days)d days late"
 msgstr[0] ""
 msgstr[1] ""
 
-#: GTG/gtk/backends_dialog/parameters_ui/pathui.py:52
-msgid "Filename:"
-msgstr ""
-
-#: GTG/gtk/backends_dialog/parameters_ui/passwordui.py:50
-msgid "Password:"
-msgstr ""
-
-#: GTG/gtk/backends_dialog/addpanel.py:75
-msgid "Select synchronization service:"
-msgstr ""
-
-#: GTG/gtk/backends_dialog/addpanel.py:179
-msgid "Syncing is <span color=\"red\">disabled</span>"
-msgstr ""
-
-#: GTG/gtk/backends_dialog/addpanel.py:185
-msgid "Author"
-msgid_plural "Authors"
+#: GTG/gtk/editor/editor.py:298
+#, python-format
+msgid "Completed %(days)d day early"
+msgid_plural "Completed %(days)d days early"
 msgstr[0] ""
 msgstr[1] ""
 
-#: GTG/gtk/backends_dialog/configurepanel.py:162
-msgid "Ready to start syncing"
-msgstr ""
-
-#: GTG/gtk/backends_dialog/configurepanel.py:164
-#, python-format
-msgid "Syncing your only task"
-msgid_plural "Syncing all %d tasks"
+#: GTG/gtk/editor/editor.py:305
+#, python-format
+msgid "Due tomorrow!"
+msgid_plural "%(days)d days left"
 msgstr[0] ""
 msgstr[1] ""
 
-#: GTG/gtk/backends_dialog/configurepanel.py:169
-#, python-format
-msgid "There's no task tagged %s"
-msgstr ""
-
-#: GTG/gtk/backends_dialog/configurepanel.py:171
-#, python-format
-msgid "Syncing a task tagged %s"
-msgid_plural "Syncing %d tasks tagged %s"
-msgstr[0] ""
-msgstr[1] ""
-
-#: GTG/gtk/backends_dialog/configurepanel.py:182
-msgid "Disable syncing"
-msgstr ""
-
-#: GTG/gtk/backends_dialog/configurepanel.py:184
-msgid "Enable syncing"
-msgstr ""
-
-#: GTG/gtk/backends_dialog/configurepanel.py:192
-msgid "This is the default synchronization service"
-msgstr ""
-
-#: GTG/gtk/backends_dialog/configurepanel.py:195
-msgid "Syncing is enabled."
-msgstr ""
-
-#: GTG/gtk/backends_dialog/configurepanel.py:197
-msgid "Syncing is <span color=\"red\">disabled</span>."
-msgstr ""
-
-#: GTG/gtk/delete_dialog.py:90
-msgid "Deleting a task cannot be undone, and will delete the following task: "
-msgid_plural ""
-"Deleting a task cannot be undone, and will delete the following tasks: "
-msgstr[0] ""
-msgstr[1] ""
-
-#: GTG/gtk/delete_dialog.py:95
-msgid "Are you sure you want to delete this task?"
-msgid_plural "Are you sure you want to delete these tasks?"
-msgstr[0] ""
-msgstr[1] ""
-
-#: GTG/gtk/delete_dialog.py:101
-msgid "Keep selected task"
-msgid_plural "Keep selected tasks"
-msgstr[0] ""
-msgstr[1] ""
-
-#: GTG/gtk/delete_dialog.py:104
-msgid "Permanently remove task"
-msgid_plural "Permanently remove tasks"
-msgstr[0] ""
-msgstr[1] ""
-
-#: GTG/gtk/delete_dialog.py:115
-#, python-format
-msgid ""
-"\n"
-"And %d more tasks"
-msgstr ""
-
-#: GTG/core/firstrun_tasks.py:10
-msgid "Getting started with GTG"
-msgstr ""
-
-#: GTG/core/firstrun_tasks.py:11
-msgid ""
-"Welcome to Getting Things Gnome!, your new task manager.\n"
-"\n"
-"In GTG, everything is a task. From building a bridge over the Pacific Ocean "
-"to changing a light bulb or organizing a party. When you edit a task, it is "
-"automatically saved.\n"
-"\n"
-"Once a task is done, you can push the &quot;Mark as done&quot; button. If "
-"the task is not relevant any-more, simply press &quot;Dismiss&quot;.\n"
-"\n"
-"A task might be composed of multiple subtasks that appear as links in the "
-"description. Simply click on the following link:"
-msgstr ""
-
-#: GTG/core/firstrun_tasks.py:19
-msgid ""
-"Once you've read the above subtask, mark it as Done. If you don't want to do "
-"the task, mark it as dismissed. Done and Dismissed tasks are kept in the "
-"closed tasks pane, hidden by default but you can easily enable it in the "
-"View menu.\n"
-"\n"
-"If you choose to close this current task, subtasks will be automatically "
-"closed too. We indeed consider that, if you achieve a given task, you don't "
-"need to do the subtask anymore.\n"
-"Other stuff you should read:"
-msgstr ""
-
-#: GTG/core/firstrun_tasks.py:28
-msgid ""
-"We hope that you will appreciate GTG. Please send us bug reports and ideas "
-"for improvement using:\n"
-"    https://bugs.launchpad.net/gtg\n"
-"\n"
-"Thank you for trying out GTG :-)"
-msgstr ""
-
-#: GTG/core/firstrun_tasks.py:36
-msgid "Learn how to use subtasks"
-msgstr ""
-
-#: GTG/core/firstrun_tasks.py:37
-msgid ""
-"In the task description (this window), if you begin a line with &quot;-"
-"&quot;, it will be considered as a &quot;subtask&quot;, something that needs "
-"to be done in order to accomplish your task. Just try to write &quot;- test "
-"subtask&quot; on the next line and press enter.\n"
-"\n"
-"You can also use the &quot;insert subtask&quot; button.\n"
-"\n"
-"Tasks and subtasks can be re-organized by drag-n-drop in the tasks list.\n"
-"\n"
-"Some concepts come with subtasks: for example, a subtask's due date can "
-"never be after its parent's due date.\n"
-"\n"
-"Also, marking a parent as done will mark all the subtasks as done."
-msgstr ""
-
-#: GTG/core/firstrun_tasks.py:50
-msgid "Learn how to use tags"
-msgstr ""
-
-#: GTG/core/firstrun_tasks.py:51
-msgid ""
-"A tag is a simple word that begins with &quot;@&quot;.\n"
-"\n"
-"Try to type a word beginning with @ here:\n"
-"\n"
-"It becomes yellow, it's a tag.\n"
-"\n"
-"Tags are useful to sort your tasks. In the view menu, you can enable a "
-"sidebar which displays all the tags you are using so you can easily see "
-"tasks assigned to a given tag. There's no limit to the number of tags a task "
-"can have.\n"
-"\n"
-"You can drag-n-drop a tag onto another to create \"subtags\". As an example, "
-"if you drag the tag @to_pay onto the tag @money, every task tagged with "
-"@to_pay will also appear in the view of @money (but the @money tag is not "
-"added to the task).\n"
-"\n"
-"If you right click on a tag in the sidebar you can also set its color. It "
-"will allow you to have a more colorful list of tasks, if you want it that "
-"way.\n"
-"\n"
-"A new tag is only added to the current task. There's no recursion and the "
-"tag is not applied to subtasks. But when you create a new subtask, this "
-"subtask will inherit the tags of its parent as a good primary default (it "
-"will also be the case if you add a tag to a parent just after creating a "
-"subtask). Of course, you can modify at any time the tags of this particular "
-"subtask. It will never be changed by the parent."
-msgstr ""
-
-#: GTG/core/firstrun_tasks.py:68
-msgid "Learn how to use the Workview"
-msgstr ""
-
-#: GTG/core/firstrun_tasks.py:69
-msgid ""
-"If you press the &quot;Workview&quot; button, only actionable tasks will be "
-"displayed.\n"
-"\n"
-"What is an actionable task? It's a task you can do directly, right now.\n"
-"\n"
-"It's a task that is already &quot;start-able&quot;, i.e. the start date is "
-"already over.\n"
-"\n"
-"It's a task that doesn't have open subtasks, i.e. you can do the task itself "
-"directly.\n"
-"\n"
-"Thus, the workview will only show you tasks you should do right now.\n"
-"\n"
-"If you use tags, you can right click on a tag in the sidebar and choose to "
-"hide tasks assigned to this particular tag in the workview. It's very useful "
-"if you have a tag like &quot;someday&quot; that you use for tasks you would "
-"like to do but are not particularly urgent."
-msgstr ""
-
-#: GTG/core/firstrun_tasks.py:84
-msgid "Learn how to use Plugins"
-msgstr ""
-
-#: GTG/core/firstrun_tasks.py:85
-msgid ""
-"GTG has the ability to add plugins to extend it's core functionality.\n"
-"\n"
-"Some examples of the current plugins are Syncing with Remember the Milk and "
-"Evolution, Tomboy/Gnote integration and Geolocalized Tasks.\n"
-"You can find the Plugin Manager by selecting Edit in the Menu Bar, then "
-"clicking Preferences. You will then see a tab labeled Plugins."
->>>>>>> 9b70742e
-msgstr ""
-
-#: GTG/core/firstrun_tasks.py:94
-msgid "Reporting bugs"
-msgstr ""
-
-<<<<<<< HEAD
+#: GTG/gtk/editor/editor.py:307
+msgid "Due today!"
+msgstr ""
+
 #: GTG/gtk/editor/editor.py:310
 #, python-format
 msgid "Due yesterday!"
@@ -1910,88 +1416,16 @@
 
 #: GTG/gtk/editor/taskeditor.glade.h:2
 msgid "Mark Done"
-=======
-#: GTG/core/firstrun_tasks.py:95
-msgid ""
-"GTG is still very alpha software. We like it and use it everyday but you "
-"will encounter some bugs.\n"
-"\n"
-"Please, report them on our Launchpad page:\n"
-"https://bugs.launchpad.net/gtg\n"
-"\n"
-"We need you to make this software better. Any contribution, any idea is "
-"welcome.\n"
-"\n"
-"If you have some trouble with GTG, we might be able to help you or to solve "
-"your problem really quickly."
-msgstr ""
-
-#: GTG/core/firstrun_tasks.py:108
-msgid "Learn how to use the QuickAdd Entry"
-msgstr ""
-
-#: GTG/core/firstrun_tasks.py:109
-msgid ""
-"The quickadd entry is the quickest way to create a new task. You can show or "
-"hide it in the View menu.\n"
-"\n"
-"For adding a task you just have to type its title in the entry and press "
-"return. The task will be created and selected in the task browser. If a tag "
-"is selected in the tag panel, this tag is applied to the task you create.\n"
-"\n"
-"You can also create a task with the attributes \"tags\", \"due\", and \"defer"
-"\" in the quickadd entry. The syntax for these attributes is:\n"
-"\n"
-"tags:tag1,tag2,tag3\n"
-" - This way you can apply as many tags as you wish using comma as separator\n"
-"\n"
-"due:date\n"
-"defer:date\n"
-" - This way you can apply a due date or a defer date. date can be yyyy-mm-dd "
-"(for example 2009-04-01) or yyyymmdd (20090401) or mmdd (0401, in this case "
-"the year is implicitly the current one) or today or tomorrow or a weekday "
-"name (due:monday means due next Monday)\n"
-"\n"
-"Attributes which are added in this way apply but do not appear in the "
-"title.\n"
-"\n"
-"If a word begins with @, it is interpreted as a tag."
-msgstr ""
-
-#: GTG/core/plugins/__init__.py:33
-msgid "Everything necessary to run this plugin is available."
-msgstr ""
-
-#: GTG/core/plugins/__init__.py:34
-msgid "The plugin can not be loaded"
-msgstr ""
-
-#: GTG/core/plugins/__init__.py:35
-msgid "Some python modules are missing"
-msgstr ""
-
-#: GTG/core/plugins/__init__.py:36
-msgid "Please install the following python modules:"
-msgstr ""
-
-#: GTG/core/plugins/__init__.py:38
-msgid "Some remote dbus objects are missing."
-msgstr ""
-
-#: GTG/core/plugins/__init__.py:39
-msgid "Please start the following applications:"
->>>>>>> 9b70742e
-msgstr ""
-
-#: GTG/core/plugins/__init__.py:41
-msgid "Some modules and remote dbus objects are missing."
-msgstr ""
-
-#: GTG/core/plugins/__init__.py:42
-msgid "Please install or start the following components:"
-msgstr ""
-
-<<<<<<< HEAD
+msgstr ""
+
+#: GTG/gtk/editor/taskeditor.glade.h:5
+msgid "Insert subtask"
+msgstr ""
+
+#: GTG/gtk/editor/taskeditor.glade.h:6
+msgid "Insert tag"
+msgstr ""
+
 #: GTG/gtk/editor/taskeditor.glade.h:7
 msgid "Starting on"
 msgstr ""
@@ -2014,41 +1448,18 @@
 
 #: GTG/gtk/editor/taskeditor.glade.h:12
 msgid "Someday"
-=======
-#: GTG/core/plugins/__init__.py:44
-msgid "Unknown error while loading the plugin."
-msgstr ""
-
-#: GTG/core/plugins/__init__.py:45
-msgid "Very helpful message, isn't it? Please report a bug."
-msgstr ""
-
-#: GTG/core/treefactory.py:90
-msgid "Tasks with no tags"
-msgstr ""
-
-#: GTG/core/task.py:56
-msgid "My new task"
-msgstr ""
-
-#: GTG/core/task.py:165
-msgid "tags"
-msgstr ""
-
-#: GTG/core/task.py:165
-msgid "tag"
->>>>>>> 9b70742e
-msgstr ""
-
-#: GTG/core/task.py:171
-msgid "defer"
-msgstr ""
-
-#: GTG/core/task.py:177
-msgid "due"
-msgstr ""
-
-<<<<<<< HEAD
+msgstr ""
+
+#: GTG/gtk/deletion.glade.h:1
+msgid "Confirm task deletion"
+msgstr ""
+
+#: GTG/gtk/crashhandler.py:57
+msgid ""
+"We're terribly sorry. Could you help us fix the problem by reporting the "
+"crash?"
+msgstr ""
+
 #: GTG/gtk/crashhandler.py:173
 msgid "An error has occurred"
 msgstr ""
@@ -2074,28 +1485,4 @@
 " has crashed. Please report the bug on <a href=\"http://bugs.edge.launchpad."
 "net/gtg\">our Launchpad page</a>. If you have Apport installed, it will be "
 "started for you."
-=======
-#: GTG/core/search.py:85
-msgid "not"
-msgstr ""
-
-#: GTG/core/search.py:86
-msgid "or"
-msgstr ""
-
-#: GTG/core/search.py:87
-msgid "after"
-msgstr ""
-
-#: GTG/core/search.py:88
-msgid "before"
-msgstr ""
-
-#: GTG/core/search.py:91
-msgid "nodate"
-msgstr ""
-
-#: GTG/gtg.py:84
-msgid "gtg is already running!"
->>>>>>> 9b70742e
 msgstr ""