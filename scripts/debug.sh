--- conflicted
+++ resolved
@@ -1,14 +1,11 @@
 #!/bin/bash
 
-<<<<<<< HEAD
-=======
 #Don't let the user execute this as root, it breaks graphical login (Changes /tmp permissions)
 if [ $UID -eq 0 ]; then
     echo "GTG shouldn't be run as root, terminating"
     exit
 fi
 
->>>>>>> cec9a43b
 args="--no-crash-handler"
 set="default"
 norun=0
