--- conflicted
+++ resolved
@@ -35,12 +35,7 @@
 PLUGINS_COL_ACTIVATABLE = 4
 
 
-<<<<<<< HEAD
-def plugin_icon(column, cell, store, iterator, data):
-    # pylint: disable-msg=W0613
-=======
 def plugin_icon(column, cell, store, iterator):
->>>>>>> d21da10d
     """ Callback to set the content of a PluginTree cell.
 
     See PluginsDialog._init_plugin_tree().
@@ -198,15 +193,12 @@
         renderer.set_property('xpad', 6)
         renderer.connect('toggled', self.on_plugin_toggle)
         # toggle column
-<<<<<<< HEAD
         column = Gtk.TreeViewColumn(None, renderer, active=PLUGINS_COL_ENABLED,
-          activatable=PLUGINS_COL_ACTIVATABLE,
-          sensitive=PLUGINS_COL_ACTIVATABLE)
-=======
+                                    activatable=PLUGINS_COL_ACTIVATABLE,
+                                    sensitive=PLUGINS_COL_ACTIVATABLE)
         column = gtk.TreeViewColumn(None, renderer, active=PLUGINS_COL_ENABLED,
                                     activatable=PLUGINS_COL_ACTIVATABLE,
                                     sensitive=PLUGINS_COL_ACTIVATABLE)
->>>>>>> d21da10d
         self.plugin_tree.append_column(column)
 
         # plugin name column
