--- conflicted
+++ resolved
@@ -40,13 +40,8 @@
     NETWORK_MESSAGE = _("Due to a network problem, I cannot contact "
                         "the <b>%s</b> synchronization service.")
 
-<<<<<<< HEAD
     DBUS_MESSAGE = _("Cannot connect to DBus, I've disabled "
-                        "the <b>%s</b> backend.")
-=======
-    DBUS_MESSAGE = _("Cannot connect to DBUS, I've disabled "
                         "the <b>%s</b> synchronization service.")
->>>>>>> 9b70742e
 
     def __init__(self, req, browser, vmanager, backend_id):
         '''
