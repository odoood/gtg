--- conflicted
+++ resolved
@@ -431,17 +431,11 @@
         treeview.set_property("enable-tree-lines", False)
         treeview.set_rules_hint(False)
         treeview.set_multiple_selection(True)
-<<<<<<< HEAD
-        #Updating the unactive color (same for everyone)
+        # Updating the unactive color (same for everyone)
         color = treeview.get_style_context().get_color(
             Gtk.StateFlags.INSENSITIVE)
         # Convert color into #RRRGGGBBB
         self.unactive_color = color.to_color().to_string()
-=======
-        # Updating the unactive color (same for everyone)
-        self.unactive_color = \
-            treeview.style.text[gtk.STATE_INSENSITIVE].to_string()
->>>>>>> d21da10d
         return treeview
 
     def build_tag_treeview(self, tree, desc):
@@ -453,18 +447,12 @@
         treeview.set_headers_visible(False)
         treeview.set_dnd_name('gtg/tag-iter-str')
         treeview.set_dnd_external('gtg/task-iter-str', self.ontag_task_dnd)
-<<<<<<< HEAD
-        #Updating the unactive color (same for everyone)
+        # Updating the unactive color (same for everyone)
         color = treeview.get_style_context().get_color(
             Gtk.StateFlags.INSENSITIVE)
         # Convert color into #RRRGGGBBB
         self.unactive_color = color.to_color().to_string()
 
-=======
-        # Updating the unactive color (same for everyone)
-        self.unactive_color = \
-            treeview.style.text[gtk.STATE_INSENSITIVE].to_string()
->>>>>>> d21da10d
         treeview.set_sort_column('tag_id')
         self.tags_view = treeview
         return treeview