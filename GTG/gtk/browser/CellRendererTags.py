--- conflicted
+++ resolved
@@ -19,38 +19,19 @@
 
 #=== IMPORT ===================================================================
 
-<<<<<<< HEAD
-#system imports
+# system imports
 from gi.repository import GObject, GLib, Gtk, Gdk
-=======
-# system imports
-import pygtk
-pygtk.require('2.0')
-import gobject
-import glib
-import gtk
->>>>>>> d21da10d
 import cairo
 from GTG.tools.logger import Log
 
 #=== MAIN CLASS ===============================================================
 
-<<<<<<< HEAD
 class CellRendererTags(Gtk.CellRenderer):
     __gproperties__ = {
         'tag_list': (GObject.TYPE_PYOBJECT,
-            "Tag list", "A list of tags", GObject.PARAM_READWRITE),
+                     "Tag list", "A list of tags", GObject.PARAM_READWRITE),
         'tag': (GObject.TYPE_PYOBJECT, "Tag",
-             "Tag", GObject.PARAM_READWRITE),
-=======
-
-class CellRendererTags(gtk.GenericCellRenderer):
-    __gproperties__ = {
-        'tag_list': (gobject.TYPE_PYOBJECT,
-                     "Tag list", "A list of tags", gobject.PARAM_READWRITE),
-        'tag': (gobject.TYPE_PYOBJECT, "Tag",
-                "Tag", gobject.PARAM_READWRITE),
->>>>>>> d21da10d
+                "Tag", GObject.PARAM_READWRITE),
     }
 
     # Private methods
@@ -94,13 +75,8 @@
         return count
 
     # Class methods
-<<<<<<< HEAD
-    def __init__(self): #pylint: disable-msg=W0231
+    def __init__(self):
         Gtk.CellRenderer.__init__(self)
-=======
-    def __init__(self):
-        self.__gobject_init__()
->>>>>>> d21da10d
         self.tag_list = None
         self.tag = None
         self.xpad = 1
@@ -119,12 +95,7 @@
         else:
             return getattr(self, pspec.name)
 
-<<<<<<< HEAD
     def do_render(self, cr, widget, background_area, cell_area, flags):
-=======
-    def on_render(self, window, widget, background_area, cell_area,
-                  expose_area, flags):
->>>>>>> d21da10d
 
         vw_tags = self.__count_viewable_tags()
         count = 0
@@ -162,18 +133,10 @@
 
             if my_tag_icon:
                 try:
-<<<<<<< HEAD
                     pixbuf = Gtk.IconTheme.get_default().load_icon(
-                                    my_tag_icon, 16, 0)
+                        my_tag_icon, 16, 0)
                     Gdk.cairo_set_source_pixbuf(gdkcontext, pixbuf,
                         rect_x, rect_y)
-                    #Gdk.cairo_set_source_pixbuf(gdkcontext,
-                    #pixbuf, rect_x, rect_y)
-=======
-                    pixbuf = gtk.icon_theme_get_default().load_icon(
-                        my_tag_icon, 16, 0)
-                    gdkcontext.set_source_pixbuf(pixbuf, rect_x, rect_y)
->>>>>>> d21da10d
                     gdkcontext.paint()
                     count = count + 1
                 except GLib.GError:
@@ -215,12 +178,7 @@
                 self.__roundedrec(gdkcontext, rect_x, rect_y, 16, 16, 8)
                 gdkcontext.stroke()
 
-<<<<<<< HEAD
-    def do_get_size(self, widget, cell_area=None): #pylint: disable-msg=W0613
-=======
-    def on_get_size(self, widget, cell_area=None):
-
->>>>>>> d21da10d
+    def do_get_size(self, widget, cell_area=None):
         count = self.__count_viewable_tags()
 
         if count != 0:
