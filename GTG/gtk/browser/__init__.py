# -*- coding: utf-8 -*-
# -----------------------------------------------------------------------------
# Gettings Things Gnome! - a personal organizer for the GNOME desktop
# Copyright (c) 2008-2009 - Lionel Dricot & Bertrand Rousseau
#
# This program is free software: you can redistribute it and/or modify it under
# the terms of the GNU General Public License as published by the Free Software
# Foundation, either version 3 of the License, or (at your option) any later
# version.
#
# This program is distributed in the hope that it will be useful, but WITHOUT
# ANY WARRANTY; without even the implied warranty of MERCHANTABILITY or FITNESS
# FOR A PARTICULAR PURPOSE. See the GNU General Public License for more
# details.
#
# You should have received a copy of the GNU General Public License along with
# this program.  If not, see <http://www.gnu.org/licenses/>.
# -----------------------------------------------------------------------------
"""
The GTK frontend for browsing collections of tasks.

This is the gnome_frontend package. It's a GTK interface that wants to be
simple, HIG compliant and well integrated with Gnome.
"""
import os

from GTG     import _


class GnomeConfig:
    current_rep = os.path.dirname(os.path.abspath(__file__))
    GLADE_FILE  = os.path.join(current_rep, "taskbrowser.glade")

    MARK_DONE               = _("Mark as done")
    MARK_DONE_TOOLTIP       = _("Mark the selected task as done")
    MARK_UNDONE             = _("Mark as not done")
    MARK_UNDONE_TOOLTIP     = _("Mark the selected task as to be done")
    MARK_DISMISS            = _("Dismiss")
    MARK_DISMISS_TOOLTIP    = _("Mark the task as not to be done anymore")
    MARK_UNDISMISS          = _("Undismiss")
    MARK_UNDISMISS_TOOLTIP  = _("Mark the selected task as to be done")
    DELETE_TOOLTIP          = _("Permanently remove the selected task")
    EDIT_TOOLTIP            = _("Edit the selected task")
    NEW_TASK_TOOLTIP        = _("Create a new task")
    NEW_SUBTASK_TOOLTIP     = _("Create a new subtask")
    WORKVIEW_TOGGLE_TOOLTIP = _("Display only the currently actionable tasks")
<<<<<<< HEAD
    TAG_IN_WORKVIEW_TOGG    = _("Hide this tag from the workview")
    TAG_NOTIN_WORKVIEW_TOGG = _("Show this tag in the workview")
=======
    SAVEASVIEW              = _("Save as View...")
    QUICKADD_ENTRY_TOOLTIP  = _("you can filter, create or open your tasks here\nSearch using ! for commands, @ for tags or dates")
    QUICKADD_ICON_TOOLTIP   = _("Clear")
>>>>>>> bfc6a6f6
<|MERGE_RESOLUTION|>--- conflicted
+++ resolved
@@ -44,11 +44,8 @@
     NEW_TASK_TOOLTIP        = _("Create a new task")
     NEW_SUBTASK_TOOLTIP     = _("Create a new subtask")
     WORKVIEW_TOGGLE_TOOLTIP = _("Display only the currently actionable tasks")
-<<<<<<< HEAD
     TAG_IN_WORKVIEW_TOGG    = _("Hide this tag from the workview")
     TAG_NOTIN_WORKVIEW_TOGG = _("Show this tag in the workview")
-=======
     SAVEASVIEW              = _("Save as View...")
     QUICKADD_ENTRY_TOOLTIP  = _("you can filter, create or open your tasks here\nSearch using ! for commands, @ for tags or dates")
-    QUICKADD_ICON_TOOLTIP   = _("Clear")
->>>>>>> bfc6a6f6
+    QUICKADD_ICON_TOOLTIP   = _("Clear")