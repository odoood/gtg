--- conflicted
+++ resolved
@@ -33,13 +33,8 @@
     blue = 0
     for my_tag in tags:
         my_color_str = my_tag.get_attribute("color")
-<<<<<<< HEAD
-        if my_color_str :
+        if my_color_str:
             my_color = Gdk.color_parse(my_color_str)
-=======
-        if my_color_str:
-            my_color = gtk.gdk.color_parse(my_color_str)
->>>>>>> 8a9a0eeb
             color_count = color_count + 1
             red = red + my_color.red
             green = green + my_color.green
@@ -55,13 +50,8 @@
         red = int(red*alpha + bgcolor.red*(1-alpha))
         green = int(green*alpha + bgcolor.green*(1-alpha))
         blue = int(blue*alpha + bgcolor.blue*(1-alpha))
-<<<<<<< HEAD
-        
+
         my_color = Gdk.Color(red, green, blue).to_string()
-=======
-
-        my_color = gtk.gdk.Color(red, green, blue).to_string()
->>>>>>> 8a9a0eeb
     return my_color
 
 
