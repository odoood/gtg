--- conflicted
+++ resolved
@@ -167,12 +167,7 @@
 ########################################
 ### WIDGETS AND SIGNALS ################
 ########################################
-<<<<<<< HEAD
-
-    def _load_widgets_from_builder(self, builder):
-=======
     def _load_widgets_from_glade(self, builder):
->>>>>>> 8a9a0eeb
         '''
         Loads widgets from the builder .ui file
 
