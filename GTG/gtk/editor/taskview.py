--- conflicted
+++ resolved
@@ -48,46 +48,25 @@
 
 class TaskView(Gtk.TextView):
     __gtype_name__ = 'HyperTextView'
-<<<<<<< HEAD
     __gsignals__ = {'anchor-clicked': (GObject.SignalFlags.RUN_LAST,
-                     None, (str, str, int))}
+                                       None, (str, str, int))}
     __gproperties__ = {
         'link': (GObject.TYPE_PYOBJECT, 'link color',
-                  'link color of TextView', GObject.PARAM_READWRITE),
+                 'link color of TextView', GObject.PARAM_READWRITE),
         'failedlink': (GObject.TYPE_PYOBJECT, 'failed link color',
-                  'failed link color of TextView', GObject.PARAM_READWRITE),
+                       'failed link color of TextView',
+                       GObject.PARAM_READWRITE),
         'active': (GObject.TYPE_PYOBJECT, 'active color',
-                  'active color of TextView', GObject.PARAM_READWRITE),
+                   'active color of TextView', GObject.PARAM_READWRITE),
         'hover': (GObject.TYPE_PYOBJECT, 'link:hover color',
                   'link:hover color of TextView', GObject.PARAM_READWRITE),
         'tag': (GObject.TYPE_PYOBJECT, 'tag color',
-                  'tag color of TextView', GObject.PARAM_READWRITE),
+                'tag color of TextView', GObject.PARAM_READWRITE),
         'done': (GObject.TYPE_PYOBJECT, 'link color',
-                  'link color of TextView', GObject.PARAM_READWRITE),
+                 'link color of TextView', GObject.PARAM_READWRITE),
         'indent': (GObject.TYPE_PYOBJECT, 'indent color',
-                  'indent color of TextView', GObject.PARAM_READWRITE),
-        }
-=======
-    __gsignals__ = {'anchor-clicked': (gobject.SIGNAL_RUN_LAST,
-                                       None, (str, str, int))}
-    __gproperties__ = {
-        'link': (gobject.TYPE_PYOBJECT, 'link color',
-                 'link color of TextView', gobject.PARAM_READWRITE),
-        'failedlink': (gobject.TYPE_PYOBJECT, 'failed link color',
-                       'failed link color of TextView',
-                       gobject.PARAM_READWRITE),
-        'active': (gobject.TYPE_PYOBJECT, 'active color',
-                   'active color of TextView', gobject.PARAM_READWRITE),
-        'hover': (gobject.TYPE_PYOBJECT, 'link:hover color',
-                  'link:hover color of TextView', gobject.PARAM_READWRITE),
-        'tag': (gobject.TYPE_PYOBJECT, 'tag color',
-                'tag color of TextView', gobject.PARAM_READWRITE),
-        'done': (gobject.TYPE_PYOBJECT, 'link color',
-                 'link color of TextView', gobject.PARAM_READWRITE),
-        'indent': (gobject.TYPE_PYOBJECT, 'indent color',
-                   'indent color of TextView', gobject.PARAM_READWRITE),
+                   'indent color of TextView', GObject.PARAM_READWRITE),
     }
->>>>>>> d21da10d
 
     def do_get_property(self, prop):
         try:
@@ -101,41 +80,22 @@
         else:
             raise AttributeError('unknown property %s' % prop.name)
 
-<<<<<<< HEAD
-    #Yes, we want to redefine the buffer. Disabling pylint on that error.
+    # Yes, we want to redefine the buffer. Disabling pylint on that error.
     def __init__(self, requester, clipboard):
         Gtk.TextView.__init__(self)
-=======
-    # Yes, we want to redefine the buffer.
-    def __init__(self, requester, clipboard, buffer=None):
-
-        gtk.TextView.__init__(self, buffer)
->>>>>>> d21da10d
         self.buff = self.get_buffer()
         self.req = requester
         # Buffer init
         self.link = {'background': 'white', 'foreground': '#007bff',
-<<<<<<< HEAD
-                      'underline': Pango.Underline.SINGLE,
-                      'strikethrough': False}
-        self.failedlink = {'background': 'white', 'foreground': '#ff5454',
-                      'underline': Pango.Underline.NONE,
-                      'strikethrough': False}
-=======
-                     'underline': pango.UNDERLINE_SINGLE,
+                     'underline': Pango.Underline.SINGLE,
                      'strikethrough': False}
         self.failedlink = {'background': 'white', 'foreground': '#ff5454',
-                           'underline': pango.UNDERLINE_NONE,
+                           'underline': Pango.Underline.NONE,
                            'strikethrough': False}
->>>>>>> d21da10d
         self.done = {'background': 'white', 'foreground': 'gray',
                      'strikethrough': True}
         self.active = {'background': 'light gray', 'foreground': '#ff1e00',
-<<<<<<< HEAD
-                                    'underline': Pango.Underline.SINGLE}
-=======
-                       'underline': pango.UNDERLINE_SINGLE}
->>>>>>> d21da10d
+                       'underline': Pango.Underline.SINGLE}
         self.hover = {'background': 'light gray'}
         self.tag = {'background': "#FFea00", 'foreground': 'black'}
         self.indent = {'scale': 1.4, 'editable': False, 'left-margin': 10,
@@ -176,41 +136,24 @@
 
         self.connect('drag-data-received', self.drag_receive)
 
-<<<<<<< HEAD
-        #All the typical properties of our textview
+        # All the typical properties of our textview
         self.set_wrap_mode(Gtk.WrapMode.WORD)
-=======
-        # All the typical properties of our textview
-        self.set_wrap_mode(gtk.WRAP_WORD)
->>>>>>> d21da10d
         self.set_editable(True)
         self.set_cursor_visible(True)
         self.buff.set_modified(False)
 
-<<<<<<< HEAD
-        #Let's try with serializing
+        # Let's try with serializing
         mime_type = 'application/x-gtg-task'
-=======
-        # Let's try with serializing
-        self.mime_type = 'application/x-gtg-task'
->>>>>>> d21da10d
         serializer = taskviewserial.Serializer()
         self.serializer = serializer
         unserializer = taskviewserial.Unserializer(self)
-<<<<<<< HEAD
         self.unserializer = unserializer
         # FIXME after discussion with Lionel remove those functions
-        #and simplify the code
-        #self.serialize_format = self.buff.register_serialize_format(
-        #mime_type, serializer.serialize, None)
-        #self.deserialize_format = self.buff.register_deserialize_format(
-        #mime_type, unserializer.unserialize, None)
-=======
-        self.buff.register_serialize_format(self.mime_type,
-                                            serializer.serialize, None)
-        self.buff.register_deserialize_format(self.mime_type,
-                                              unserializer.unserialize, None)
->>>>>>> d21da10d
+        # and simplify the code
+        # self.serialize_format = self.buff.register_serialize_format(
+        # mime_type, serializer.serialize, None)
+        # self.deserialize_format = self.buff.register_deserialize_format(
+        # mime_type, unserializer.unserialize, None)
 
         # The list of callbacks we have to set
         self.remove_tag_callback = None
@@ -329,15 +272,10 @@
             self.modified_sigid = False
             reconnect_modified = True
 
-<<<<<<< HEAD
-        #deserialize
-        #self.buff.deserialize(self.buff, self.deserialize_format, _iter, text)
+        # deserialize
+        # self.buff.deserialize(self.buff, self.deserialize_format, _iter, text)
         self.unserializer.unserialize(self.buff, self.buff, _iter, 0,
             text, None, None)
-=======
-        # deserialize
-        self.buff.deserialize(self.buff, self.mime_type, _iter, text)
->>>>>>> d21da10d
 
         # reconnect
         if reconnect_insert:
@@ -422,15 +360,9 @@
         if not texttag:
 
             texttag = buff.create_tag(None, **self.get_property('tag'))
-<<<<<<< HEAD
             texttag.is_tag = True
             texttag.tagname = tag
-            #This one is for marks
-=======
-            texttag.set_data('is_tag', True)
-            texttag.set_data('tagname', tag)
             # This one is for marks
->>>>>>> d21da10d
         if not already:
             self.__apply_tag_to_mark(s, e, tag=texttag)
 
@@ -439,13 +371,8 @@
     def apply_subtask_tag(self, buff, subtask, s, e):
         i_s = buff.get_iter_at_mark(s)
         i_e = buff.get_iter_at_mark(e)
-<<<<<<< HEAD
         tex = buff.get_text(i_s, i_e, True)
-        #we don't accept \n in a subtask title
-=======
-        tex = buff.get_text(i_s, i_e)
         # we don't accept \n in a subtask title
->>>>>>> d21da10d
         if "\n" in tex:
             i_e = i_s.copy()
             while i_e.get_char() != "\n":
@@ -455,17 +382,10 @@
         if len(tex) > 0:
             self.req.get_task(subtask).set_title(tex)
             texttag = self.create_anchor_tag(buff, subtask, text=tex,
-<<<<<<< HEAD
-                typ="subtask")
+                                             typ="subtask")
             texttag.is_subtask = True
             texttag.child = subtask
-            #This one is for marks
-=======
-                                             typ="subtask")
-            texttag.set_data('is_subtask', True)
-            texttag.set_data('child', subtask)
             # This one is for marks
->>>>>>> d21da10d
             self.__apply_tag_to_mark(s, e, tag=texttag)
         else:
             self.remove_subtask(subtask)
@@ -579,17 +499,10 @@
             conti = end.forward_line()
             if conti:
                 conti = end.forward_to_line_end()
-<<<<<<< HEAD
-        #We don't want to deserialize the title
-        #Let's get the pure text directly
-        title = unicode(self.buff.get_text(start, end, True))
-        #Let's strip blank lines
-=======
         # We don't want to deserialize the title
         # Let's get the pure text directly
-        title = unicode(self.buff.get_text(start, end))
+        title = unicode(self.buff.get_text(start, end, True))
         # Let's strip blank lines
->>>>>>> d21da10d
         stripped = title.strip(' \n\t')
         return stripped
 
@@ -639,13 +552,8 @@
         # First, we remove the olds tags
         tag_list = []
 
-<<<<<<< HEAD
-        def subfunc(texttag, data=None): #pylint: disable-msg=W0613
+        def subfunc(texttag, data=None):
             if hasattr(texttag, 'is_subtask'):
-=======
-        def subfunc(texttag, data=None):
-            if texttag.get_data('is_subtask'):
->>>>>>> d21da10d
                 tag_list.append(texttag)
 
         table.foreach(subfunc, None)
@@ -761,15 +669,9 @@
             if it.begins_tag():
                 tags = it.get_toggled_tags(True)
                 for ta in tags:
-<<<<<<< HEAD
-                    #removing deleted tags
+                    # removing deleted tags
                     if hasattr(ta, 'is_tag'):
                         tagname = ta.tagname
-=======
-                    # removing deleted tags
-                    if ta.get_data('is_tag'):
-                        tagname = ta.get_data('tagname')
->>>>>>> d21da10d
                         old_tags.append(tagname)
                         buff.remove_tag(ta, start, end)
                         table.remove(ta)
@@ -863,14 +765,9 @@
         # We are at a line with the title tag applied
         elif self.title_tag in itera.get_tags():
             to_return = True
-<<<<<<< HEAD
-        #else, we look if there's something between us and buffer start
+        # else, we look if there's something between us and buffer start
         elif not buff.get_text(buff.get_start_iter(), itera, True)\
             .strip('\n\t '):
-=======
-        # else, we look if there's something between us and buffer start
-        elif not buff.get_text(buff.get_start_iter(), itera).strip('\n\t '):
->>>>>>> d21da10d
             to_return = True
 
         return to_return
@@ -901,41 +798,22 @@
             if it.begins_tag():
                 tags = it.get_tags()
                 for ta in tags:
-<<<<<<< HEAD
-                    #removing deleted subtasks
+                    # removing deleted subtasks
                     if hasattr(ta, 'is_subtask') and it.begins_tag(ta):
                         target = ta.child
-                        #print "removing task %s" %target
+                        # print "removing task %s" %target
                         self.remove_subtask(target)
-                    #removing deleted tags
+                    # removing deleted tags
                     if hasattr(ta, 'is_tag') and it.begins_tag(ta):
                         tagname = ta.tagname
                         self.remove_tag_callback(tagname)
                         if buff.get_mark(tagname):
                             buff.delete_mark_by_name(tagname)
-                        if buff.get_mark("/%s"%tagname):
-                            buff.delete_mark_by_name("/%s"%tagname)
-                    if hasattr(ta, 'is_indent'):
-                        #Because the indent tag is read only
-                        #we will remove it
-=======
-                    # removing deleted subtasks
-                    if ta.get_data('is_subtask') and it.begins_tag(ta):
-                        target = ta.get_data('child')
-                        # print "removing task %s" %target
-                        self.remove_subtask(target)
-                    # removing deleted tags
-                    if ta.get_data('is_tag') and it.begins_tag(ta):
-                        tagname = ta.get_data('tagname')
-                        self.remove_tag_callback(tagname)
-                        if buff.get_mark(tagname):
-                            buff.delete_mark_by_name(tagname)
                         if buff.get_mark("/%s" % tagname):
                             buff.delete_mark_by_name("/%s" % tagname)
-                    if ta.get_data('is_indent'):
+                    if hasattr(ta, 'is_indent'):
                         # Because the indent tag is read only
                         # we will remove it
->>>>>>> d21da10d
                         endtag = it.copy()
                         endtag.forward_to_tag_toggle(ta)
                         buff.remove_tag(ta, it, endtag)
@@ -1126,19 +1004,11 @@
                 if hasattr(t, 'is_subtask'):
                     stag = t
         if stag:
-<<<<<<< HEAD
-            #We will remove the tag from the whole text
+            # We will remove the tag from the whole text
             subtid = stag.child
-        #We move the end_subtask mark to here
-        #We have to create a temporary mark with left gravity
-        #It will be later replaced by the good one with right gravity
-=======
-            # We will remove the tag from the whole text
-            subtid = stag.get_data('child')
         # We move the end_subtask mark to here
         # We have to create a temporary mark with left gravity
         # It will be later replaced by the good one with right gravity
->>>>>>> d21da10d
         temp_mark = self.buff.create_mark("temp", start_i, True)
 
         end = buff.create_mark("end", start_i, False)
@@ -1226,17 +1096,10 @@
 
     # Called on paste.
     def paste_clipboard(self, widget, param=None):
-<<<<<<< HEAD
         clip = Gtk.clipboard_get(Gdk.SELECTION_CLIPBOARD)
-        #if the clipboard text is the same are our own internal
-        #clipboard text, it means that we can paste from our own clipboard
-        #else, that we can empty it.
-=======
-        clip = gtk.clipboard_get(gdk.SELECTION_CLIPBOARD)
         # if the clipboard text is the same are our own internal
         # clipboard text, it means that we can paste from our own clipboard
         # else, that we can empty it.
->>>>>>> d21da10d
         our_paste = self.clipboard.paste_text()
         if our_paste is not None and clip.wait_for_text() == our_paste:
             # first, we delete the current selection
@@ -1283,15 +1146,9 @@
             current_indent = self._get_indent_level(itera)
             tags = itera.get_tags()
             for ta in tags:
-<<<<<<< HEAD
                 if hasattr(ta, 'is_subtask'):
                     subtask_nbr = ta.child
-            #Maybe we are simply at the end of the tag
-=======
-                if ta.get_data('is_subtask'):
-                    subtask_nbr = ta.get_data('child')
             # Maybe we are simply at the end of the tag
->>>>>>> d21da10d
             if not subtask_nbr and itera.ends_tag():
                 for ta in itera.get_toggled_tags(False):
                     if hasattr(ta, 'is_subtask'):
@@ -1315,15 +1172,9 @@
                         closed_tag = t.tagname
                     elif hasattr(t, 'is_subtask'):
                         cutting_subtask = True
-<<<<<<< HEAD
                         closed_tag = t.child
-                #We add a bullet list but not on the first line
-                #Because it's the title
-=======
-                        closed_tag = t.get_data('child')
                 # We add a bullet list but not on the first line
                 # Because it's the title
->>>>>>> d21da10d
                 if line_nbr > 0:
                     line = start_line.get_slice(end_line)
                     # the part after the enter
@@ -1431,13 +1282,8 @@
 
     def _keypress(self, widget, event):
         # Check for Ctrl-Return/Enter
-<<<<<<< HEAD
         if event.get_state() & Gdk.ModifierType.CONTROL_MASK and \
             event.keyval in (Gdk.KEY_Return, Gdk.KEY_KP_Enter):
-=======
-        if event.state & gtk.gdk.CONTROL_MASK and \
-                event.keyval in (gtk.keysyms.Return, gtk.keysyms.KP_Enter):
->>>>>>> d21da10d
             buff = self.buff
             cursor_mark = buff.get_insert()
             cursor_iter = buff.get_iter_at_mark(cursor_mark)
@@ -1546,15 +1392,9 @@
                                   self.get_property('active'))
 
     def __tag_reset(self, tag, window):
-<<<<<<< HEAD
         if hasattr(tag, 'is_anchor'):
-            #We need to get the normal cursor back
+            # We need to get the normal cursor back
             editing_cursor = Gdk.Cursor.new(Gdk.CursorType.XTERM)
-=======
-        if tag.get_data('is_anchor'):
-            # We need to get the normal cursor back
-            editing_cursor = gtk.gdk.Cursor(gtk.gdk.XTERM)
->>>>>>> d21da10d
             if tag.get_property('strikethrough'):
                 linktype = 'done'
             else:
