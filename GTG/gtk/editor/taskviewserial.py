# -*- coding: utf-8 -*-
# -----------------------------------------------------------------------------
# Getting Things GNOME! - a personal organizer for the GNOME desktop
# Copyright (c) 2008-2012 - Lionel Dricot & Bertrand Rousseau
#
# This program is free software: you can redistribute it and/or modify it under
# the terms of the GNU General Public License as published by the Free Software
# Foundation, either version 3 of the License, or (at your option) any later
# version.
#
# This program is distributed in the hope that it will be useful, but WITHOUT
# ANY WARRANTY; without even the implied warranty of MERCHANTABILITY or FITNESS
# FOR A PARTICULAR PURPOSE. See the GNU General Public License for more
# details.
#
# You should have received a copy of the GNU General Public License along with
# this program.  If not, see <http://www.gnu.org/licenses/>.
# -----------------------------------------------------------------------------

import xml.dom.minidom


<<<<<<< HEAD
# The following functions are used by the Gtk.TextBuffer to serialize
=======
# The following functions are used by the gtk.TextBuffer to serialize
>>>>>>> d21da10d
# the content of the task

########### Serializing functions ##############
### Serialize the task : transform it's content in something
# we can store. This function signature is defined in PyGTK

<<<<<<< HEAD
class Serializer(object):
    #Disabling pylint argument usage since we know we are not using all args
    def serialize(self, register_buf, content_buf, start, end, length, udata):
        #Currently we serialize in XML
=======
class Serializer:
    def serialize(self, register_buf, content_buf, start, end, udata):
        # Currently we serialize in XML
>>>>>>> d21da10d
        its = start.copy()
        ite = end.copy()
        # Warning : the serialization process cannot be allowed to modify
        # the content of the buffer.
        doc = xml.dom.minidom.Document()
        parent = doc.createElement("content")
        doc.appendChild(self.parse_buffer(content_buf, its, ite, parent, doc))
        # We don't want the whole doc with the XML declaration
        # we only take the first node (the "content" one)
        node = doc.firstChild
        # print "********************"
        # print node.toxml().encode("utf-8")
        return node.toxml().encode("utf-8")

    def parse_buffer(self, buff, start, end, parent, doc, done=[]):
        """
        Parse the buffer and output an XML representation.

            @var buff, start, end  : the buffer to parse from start to end
            @var parent, doc: the XML element to add data and doc is
                                the XML dom
            @var done : the list of parsed tags
        """

        def is_know_tag(tag):
            """
            Return True if "tag" is a know tag. "tag" must be a Gtk.TextTag.
            """
            know_tags = ["is_subtask", "is_indent", "is_tag"]
            for know in know_tags:
                if hasattr(tag, know):
                    return True
            return False
        it = start.copy()
        tag = None
        start_it = start.copy()
        end_it = start.copy()

        buffer_end = False
        while not buffer_end:
            if tag is None:
                # We are not in a tag context
                # Get list of know tags which begin here
                # and are not already process
                tags = []
                for ta in it.get_tags():
                    if it.begins_tag(ta) and ta not in done and \
                            is_know_tag(ta):
                        tags.append(ta)
<<<<<<< HEAD
=======
                        # print ta.get_data("tagname")
>>>>>>> d21da10d
                if it.begins_tag() and len(tags) > 0:
                    # We enter in a tag context
                    tag = tags.pop()
                    done.append(tag)
                    start_it = it.copy()
                else:
                    # We stay out of a tag context
                    # We write the char in the xml node
                    if it.get_char() != "":
                        parent.appendChild(doc.createTextNode(it.get_char()))
            else:
                # We are in a tag context
                if it.ends_tag(tag) or it.equal(end):
                    # There is the end of the gtkTextTag
                    # We process the tag
                    end_it = it.copy()
                    end_it.backward_char()
<<<<<<< HEAD
                    if hasattr(tag, 'is_tag'):
                        #The current gtkTextTag is a tag
                        #Recursive call
=======
                    if tag.get_data("is_tag"):
                        # The current gtkTextTag is a tag
                        # Recursive call
>>>>>>> d21da10d
                        nparent = doc.createElement("tag")
                        child = self.parse_buffer(buff, start_it, end_it,
                                                  nparent, doc, done=done)
                        parent.appendChild(child)
<<<<<<< HEAD
                    elif hasattr(ta, 'is_subtask'):
                        #The current gtkTextTag is a subtask
=======
                    elif ta.get_data('is_subtask'):
                        # The current gtkTextTag is a subtask
>>>>>>> d21da10d
                        tagname = "subtask"
                        subt = doc.createElement(tagname)
                        target = ta.get_data('child')
                        subt.appendChild(doc.createTextNode(target))
                        parent.appendChild(subt)
                        parent.appendChild(doc.createTextNode("\n"))
                        it.forward_line()
<<<<<<< HEAD
                    elif hasattr(ta, 'is_indent'):
                        #The current gtkTextTag is a indent
                        indent = buff.get_text(start_it, end_it, True)
=======
                    elif ta.get_data('is_indent'):
                        # The current gtkTextTag is a indent
                        indent = buff.get_text(start_it, end_it)
>>>>>>> d21da10d
                        if '\n' in indent:
                            parent.appendChild(doc.createTextNode('\n'))
                        it = end_it
                    # We go out the tag context
                    tag = None
                    if not it.equal(end):
                        it.backward_char()
            if it.equal(end):
                buffer_end = True
            else:
                it.forward_char()

        # Finishing with an \n before closing </content>
        if parent.localName == "content":
            last_val = parent.lastChild
            # We add a \n only if needed (= we don't have a "\n" at the end)
            if last_val and last_val.nodeType == 3 and \
<<<<<<< HEAD
                        last_val.nodeValue[-1] != '\n':
=======
                    last_val.nodeValue[-1] != '\n':
>>>>>>> d21da10d
                parent.appendChild(doc.createTextNode('\n'))
        # This function concatenates all the adjacent text node of the XML
        parent.normalize()
        return parent


######################## Deserializing ##################################
### Deserialize : put all in the TextBuffer
# This function signature is defined in PyGTK

class Unserializer:

    def __init__(self, taskview):
        # We keep a reference to the original taskview
        # Not very pretty but convenient
        self.tv = taskview

<<<<<<< HEAD
    #Disabling pylint argument usage since we know we are not using all args
    def unserialize(self, register_buf, content_buf, ite, length,
                    data, cr_tags, udata):
=======
    def unserialize(self, register_buf, content_buf, ite, data,
                    cr_tags, udata):
>>>>>>> d21da10d
        if data:
            element = xml.dom.minidom.parseString(data)
            success = self.parsexml(content_buf, ite, element.firstChild)
        else:
            success = self.parsexml(content_buf, ite, None)
        return success

    # Insert a list of subtasks at the end of the buffer
    def insert_subtasks(self, buff, st_list):
        # If the lastline of the buffer is not empty, we add an extra \n
        end_end = buff.get_end_iter()
        end_line = end_end.get_line()
        start_end = buff.get_iter_at_line(end_line)
        if buff.get_text(start_end, end_end, True).strip():
            end_line += 1
        for tid in st_list:
            self.tv.write_subtask(buff, end_line, tid)
            end_line += 1

    # insert a GTG tag with its TextView tag.
    # Yes, we know : the word tag is used for two different concepts here.
    def insert_tag(self, buff, tag, itera=None):
        if not itera:
            itera = buff.get_end_iter()
        if tag:
            sm = buff.create_mark(None, itera, True)
            em = buff.create_mark(None, itera, False)
            buff.insert(itera, tag)
            self.tv.apply_tag_tag(buff, tag, sm, em)

    # parse the XML and put the content in the buffer
    def parsexml(self, buf, ite, element):
        start = buf.create_mark(None, ite, True)
        end = buf.create_mark(None, ite, False)
        subtasks = self.tv.get_subtasks()
        taglist2 = []
        if element:
            for n in element.childNodes:
                itera = buf.get_iter_at_mark(end)
                if n.nodeType == n.ELEMENT_NODE:
                    # print "<%s>" %n.nodeName
                    if n.nodeName == "subtask":
                        tid = n.firstChild.nodeValue
                        # We remove the added subtask from the list
                        # Of known subtasks
                        # If the subtask is not in the list, we don't write it
                        if tid in subtasks:
                            subtasks.remove(tid)
                            line_nbr = itera.get_line()
                            self.tv.write_subtask(buf, line_nbr, tid)
                    elif n.nodeName == "tag":
                        text = n.firstChild.nodeValue
                        if text:
                            self.insert_tag(buf, text, itera)
                            # We remove the added tag from the tag list
                            # of known tag for this task
                            taglist2.append(text)
                    else:
                        self.parsexml(buf, itera, n)
                        s = buf.get_iter_at_mark(start)
                        e = buf.get_iter_at_mark(end)
                        if n.nodeName == "link":
                            anchor = n.getAttribute("target")
                            tag = self.tv.create_anchor_tag(buf, anchor, None)
                            buf.apply_tag(tag, s, e)
                        else:
                            buf.apply_tag_by_name(n.nodeName, s, e)
                elif n.nodeType == n.TEXT_NODE:
                    buf.insert(itera, n.nodeValue)
        # Now, we insert the remaining subtasks
        self.insert_subtasks(buf, subtasks)
        # We also insert the remaining tags (a a new line)
        taglist = self.tv.get_tagslist()
        for t in taglist2:
            if t in taglist:
                taglist.remove(t)
        # We remove duplicates
        for t in taglist:
            while t in taglist:
                taglist.remove(t)
            taglist.append(t)
        if len(taglist) > 0:
            self.tv.insert_tags(taglist)
        buf.delete_mark(start)
        buf.delete_mark(end)
        return True<|MERGE_RESOLUTION|>--- conflicted
+++ resolved
@@ -20,27 +20,17 @@
 import xml.dom.minidom
 
 
-<<<<<<< HEAD
 # The following functions are used by the Gtk.TextBuffer to serialize
-=======
-# The following functions are used by the gtk.TextBuffer to serialize
->>>>>>> d21da10d
 # the content of the task
 
 ########### Serializing functions ##############
 ### Serialize the task : transform it's content in something
 # we can store. This function signature is defined in PyGTK
 
-<<<<<<< HEAD
 class Serializer(object):
-    #Disabling pylint argument usage since we know we are not using all args
+    # Disabling pylint argument usage since we know we are not using all args
     def serialize(self, register_buf, content_buf, start, end, length, udata):
-        #Currently we serialize in XML
-=======
-class Serializer:
-    def serialize(self, register_buf, content_buf, start, end, udata):
         # Currently we serialize in XML
->>>>>>> d21da10d
         its = start.copy()
         ite = end.copy()
         # Warning : the serialization process cannot be allowed to modify
@@ -90,10 +80,6 @@
                     if it.begins_tag(ta) and ta not in done and \
                             is_know_tag(ta):
                         tags.append(ta)
-<<<<<<< HEAD
-=======
-                        # print ta.get_data("tagname")
->>>>>>> d21da10d
                 if it.begins_tag() and len(tags) > 0:
                     # We enter in a tag context
                     tag = tags.pop()
@@ -111,26 +97,15 @@
                     # We process the tag
                     end_it = it.copy()
                     end_it.backward_char()
-<<<<<<< HEAD
                     if hasattr(tag, 'is_tag'):
-                        #The current gtkTextTag is a tag
-                        #Recursive call
-=======
-                    if tag.get_data("is_tag"):
                         # The current gtkTextTag is a tag
                         # Recursive call
->>>>>>> d21da10d
                         nparent = doc.createElement("tag")
                         child = self.parse_buffer(buff, start_it, end_it,
                                                   nparent, doc, done=done)
                         parent.appendChild(child)
-<<<<<<< HEAD
                     elif hasattr(ta, 'is_subtask'):
-                        #The current gtkTextTag is a subtask
-=======
-                    elif ta.get_data('is_subtask'):
                         # The current gtkTextTag is a subtask
->>>>>>> d21da10d
                         tagname = "subtask"
                         subt = doc.createElement(tagname)
                         target = ta.get_data('child')
@@ -138,15 +113,9 @@
                         parent.appendChild(subt)
                         parent.appendChild(doc.createTextNode("\n"))
                         it.forward_line()
-<<<<<<< HEAD
                     elif hasattr(ta, 'is_indent'):
-                        #The current gtkTextTag is a indent
+                        # The current gtkTextTag is a indent
                         indent = buff.get_text(start_it, end_it, True)
-=======
-                    elif ta.get_data('is_indent'):
-                        # The current gtkTextTag is a indent
-                        indent = buff.get_text(start_it, end_it)
->>>>>>> d21da10d
                         if '\n' in indent:
                             parent.appendChild(doc.createTextNode('\n'))
                         it = end_it
@@ -164,11 +133,7 @@
             last_val = parent.lastChild
             # We add a \n only if needed (= we don't have a "\n" at the end)
             if last_val and last_val.nodeType == 3 and \
-<<<<<<< HEAD
-                        last_val.nodeValue[-1] != '\n':
-=======
                     last_val.nodeValue[-1] != '\n':
->>>>>>> d21da10d
                 parent.appendChild(doc.createTextNode('\n'))
         # This function concatenates all the adjacent text node of the XML
         parent.normalize()
@@ -186,14 +151,9 @@
         # Not very pretty but convenient
         self.tv = taskview
 
-<<<<<<< HEAD
-    #Disabling pylint argument usage since we know we are not using all args
+    # Disabling pylint argument usage since we know we are not using all args
     def unserialize(self, register_buf, content_buf, ite, length,
                     data, cr_tags, udata):
-=======
-    def unserialize(self, register_buf, content_buf, ite, data,
-                    cr_tags, udata):
->>>>>>> d21da10d
         if data:
             element = xml.dom.minidom.parseString(data)
             success = self.parsexml(content_buf, ite, element.firstChild)
