--- conflicted
+++ resolved
@@ -318,56 +318,52 @@
           </packing>
         </child>
         <child>
-<<<<<<< HEAD
-          <widget class="GtkHBox" id="fuzzydate_btns">
+          <object class="GtkHBox" id="fuzzydate_btns">
             <property name="visible">True</property>
             <property name="homogeneous">True</property>
             <child>
-              <widget class="GtkButton" id="button_now">
+              <object class="GtkButton" id="button_now">
                 <property name="label" translatable="yes">Now</property>
                 <property name="visible">True</property>
                 <property name="can_focus">True</property>
                 <property name="receives_default">True</property>
                 <signal name="released" handler="on_set_fuzzydate_now" object="&quot;now&quot;"/>
-              </widget>
+              </object>
               <packing>
                 <property name="position">0</property>
               </packing>
             </child>
             <child>
-              <widget class="GtkButton" id="button_soon">
+              <object class="GtkButton" id="button_soon">
                 <property name="label" translatable="yes">Soon</property>
                 <property name="visible">True</property>
                 <property name="can_focus">True</property>
                 <property name="receives_default">True</property>
                 <signal name="released" handler="on_set_fuzzydate_soon"/>
-              </widget>
+              </object>
               <packing>
                 <property name="position">1</property>
               </packing>
             </child>
             <child>
-              <widget class="GtkButton" id="button_later">
+              <object class="GtkButton" id="button_later">
                 <property name="label" translatable="yes">Later</property>
                 <property name="visible">True</property>
                 <property name="can_focus">True</property>
                 <property name="receives_default">True</property>
                 <signal name="released" handler="on_set_fuzzydate_later"/>
-              </widget>
+              </object>
               <packing>
                 <property name="position">2</property>
               </packing>
             </child>
-          </widget>
+          </object>
           <packing>
             <property name="position">1</property>
           </packing>
         </child>
         <child>
-          <widget class="GtkButton" id="button2">
-=======
           <object class="GtkButton" id="button2">
->>>>>>> cb43e964
             <property name="label">gtk-clear</property>
             <property name="visible">True</property>
             <property name="can_focus">True</property>
