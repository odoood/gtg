--- conflicted
+++ resolved
@@ -37,13 +37,9 @@
     PLUGIN_NAME = 'Geolocalized Tasks'
     PLUGIN_AUTHORS = 'Paulo Cabido <paulo.cabido@gmail.com>'
     PLUGIN_VERSION = '0.1'
-<<<<<<< HEAD
-    PLUGIN_DESCRIPTION = 'This plugin adds geolocalization to GTG!.'
-=======
     PLUGIN_DESCRIPTION = 'This plugin adds geolocalized tasks to GTG!.\n \
                           WARNING: This plugin is still heavy development.'
                           
->>>>>>> 1f7f03b5
     PLUGIN_ENABLED = False
     
     def __init__(self):
