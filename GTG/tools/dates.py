# -*- coding: utf-8 -*-
# -----------------------------------------------------------------------------
# Gettings Things Gnome! - a personal organizer for the GNOME desktop
# Copyright (c) 2008-2012 - Lionel Dricot & Bertrand Rousseau
#
# This program is free software: you can redistribute it and/or modify it under
# the terms of the GNU General Public License as published by the Free Software
# Foundation, either version 3 of the License, or (at your option) any later
# version.
#
# This program is distributed in the hope that it will be useful, but WITHOUT
# ANY WARRANTY; without even the implied warranty of MERCHANTABILITY or FITNESS
# FOR A PARTICULAR PURPOSE. See the GNU General Public License for more
# details.
#
# You should have received a copy of the GNU General Public License along with
# this program.  If not, see <http://www.gnu.org/licenses/>.
# -----------------------------------------------------------------------------

""" General class for representing dates in GTG.

Dates Could be normal like 2012-04-01 or fuzzy like now, soon,
someday, later or no date.

Date.parse() parses all possible representations of a date. """

import calendar
import datetime
import locale

from GTG import _, ngettext

__all__ = 'Date',

NOW, SOON, SOMEDAY, NODATE = range(4)
# strings representing fuzzy dates + no date
ENGLISH_STRINGS = {
    NOW: 'now',
    SOON: 'soon',
    SOMEDAY: 'someday',
    NODATE: '',
}

STRINGS = {
    NOW: _('now'),
    SOON: _('soon'),
    SOMEDAY: _('someday'),
    NODATE: '',
}

LOOKUP = {
    'now': NOW,
    _('now').lower(): NOW,
    'soon': SOON,
    _('soon').lower(): SOON,
    'later': SOMEDAY,
    _('later').lower(): SOMEDAY,
    'someday': SOMEDAY,
    _('someday').lower(): SOMEDAY,
    '': NODATE,
}
# functions giving absolute dates for fuzzy dates + no date
FUNCS = {
    NOW: datetime.date.today(),
    SOON: datetime.date.today() + datetime.timedelta(15),
    SOMEDAY: datetime.date.max,
    NODATE: datetime.date.max - datetime.timedelta(1),
}

# ISO 8601 date format
ISODATE = '%Y-%m-%d'


def convert_datetime_to_date(aday):
    """ Convert python's datetime to date.
    Strip unusable time information. """
    return datetime.date(aday.year, aday.month, aday.day)


class Date(object):
    """A date class that supports fuzzy dates.

    Date supports all the methods of the standard datetime.date class. A Date
    can be constructed with:
<<<<<<< HEAD
      - the fuzzy strings 'now', 'soon', '' (no date, default), or 'someday'
      - a string containing an ISO format date: YYYY-MM-DD, or
      - a datetime.date or Date instance.
    
=======
      * the fuzzy strings 'now', 'soon', '' (no date, default), or 'someday'
      * a string containing an ISO format date: YYYY-MM-DD, or
      * a datetime.date or Date instance.

>>>>>>> 9d910517
    """
    _real_date = None
    _fuzzy = None

    def __init__(self, value=''):
        self._parse_init_value(value)

    def _parse_init_value(self, value):
        """ Parse many possible values and setup date """
        if value is None:
            self._parse_init_value(NODATE)
        elif isinstance(value, datetime.date):
            self._real_date = value
        elif isinstance(value, Date):
            # Copy internal values from other Date object, make pylint silent
            self._real_date = value._real_date # pylint: disable-msg=W0212
            self._fuzzy = value._fuzzy # pylint: disable-msg=W0212
        elif isinstance(value, str) or isinstance(value, unicode):
            try:
                da_ti = datetime.datetime.strptime(value, ISODATE).date()
                self._real_date = convert_datetime_to_date(da_ti)
            except ValueError:
                # it must be a fuzzy date
                try:
                    value = str(value.lower())
                    self._parse_init_value(LOOKUP[value])
                except KeyError:
                    raise ValueError("Unknown value for date: '%s'" % value)
        elif isinstance(value, int):
            self._fuzzy = value
        else:
            raise ValueError("Unknown value for date: '%s'" % value)

    def date(self):
        """ Map date into real date, i.e. convert fuzzy dates """
        if self.is_fuzzy():
            return FUNCS[self._fuzzy]
        else:
            return self._real_date

    def __add__(self, other):
        if isinstance(other, datetime.timedelta):
            return Date(self.date() + other)
        else:
            raise NotImplementedError
    __radd__ = __add__

    def __sub__(self, other):
        if hasattr(other, 'date'):
            return self.date() - other.date()
        else:
            return self.date() - other

    def __rsub__(self, other):
        if hasattr(other, 'date'):
            return other.date() - self.date()
        else:
            return other - self.date()

    def __cmp__(self, other):
        """ Compare with other Date instance """
        if isinstance(other, Date):
            comparison = cmp(self.date(), other.date())

            # Keep fuzzy dates below normal dates
            if comparison == 0:
                if self.is_fuzzy() and not other.is_fuzzy():
                    return 1
                elif not self.is_fuzzy() and other.is_fuzzy():
                    return -1

            return comparison
        elif isinstance(other, datetime.date):
            return cmp(self.date(), other)
        else:
            raise NotImplementedError

    def __str__(self):
        if self._fuzzy is not None:
            return STRINGS[self._fuzzy]
        else:
            return self._real_date.isoformat()

    def __repr__(self):
        return "GTG_Date(%s)" % str(self)

    def xml_str(self):
        """ Representation for XML - fuzzy dates are in English """
        if self._fuzzy is not None:
            return ENGLISH_STRINGS[self._fuzzy]
        else:
            return self._real_date.isoformat()

    def __nonzero__(self):
        return self._fuzzy != NODATE

    def __getattr__(self, name):
        """ Provide access to the wrapped datetime.date """
        try:
            return self.__dict__[name]
        except KeyError:
            return getattr(self.date(), name)

    def is_fuzzy(self):
        """ True if the Date is one of the fuzzy values """
        return self._fuzzy is not None

    def days_left(self):
        """ Return the difference between the date and today in dates """
        if self._fuzzy == NODATE:
            return None
        else:
            return (self.date() - datetime.date.today()).days

    @classmethod
    def today(cls):
        """ Return date for today """
        return Date(datetime.date.today())

    @classmethod
    def tomorrow(cls):
        """ Return date for tomorrow """
        return Date(datetime.date.today() + datetime.timedelta(1))

    @classmethod
    def now(cls):
        """ Return date representing fuzzy date now """
        return Date(NOW)

    @classmethod
    def no_date(cls):
        """ Return date representing no (set) date """
        return Date(NODATE)

    @classmethod
    def soon(cls):
        """ Return date representing fuzzy date soon """
        return Date(SOON)

    @classmethod
    def someday(cls):
        """ Return date representing fuzzy date someday """
        return Date(SOMEDAY)

    @classmethod
<<<<<<< HEAD
    def parse(cls, string):
        """Return a Date corresponding to string, or None.
        
        string may be in one of the following formats:
         - YYYY/MM/DD, YYYYMMDD, MMDD
         - fuzzy dates
         - 'today', 'tomorrow', 'next week', 'next month' or 'next year' in
           English or the system locale.
        """
        # sanitize input
        if string is None:
            string = ''
        else:
            string = string.lower()
=======
    def _parse_only_month_day(cls, string):
        """ Parse next Xth day in month """
        try:
            mday = int(string)
            if not 1 <= mday <= 31 or string.startswith('0'):
                return None
        except ValueError:
            return None
>>>>>>> 9d910517

        today = datetime.date.today()
        try:
            result = today.replace(day=mday)
        except ValueError:
            result = None

        if result is None or result <= today:
            if today.month == 12:
                next_month = 1
                next_year = today.year + 1
            else:
                next_month = today.month + 1
                next_year = today.year

            try:
                result = datetime.date(next_year, next_month, mday)
            except ValueError:
                pass

        return result

    @classmethod
    def _parse_numerical_format(cls, string):
        """ Parse numerical formats like %Y/%m/%d, %Y%m%d or %m%d """
        result = None
        today = datetime.date.today()
        for fmt in ['%Y/%m/%d', '%Y%m%d', '%m%d']:
            try:
                da_ti = datetime.datetime.strptime(string, fmt)
                result = convert_datetime_to_date(da_ti)
                if '%Y' not in fmt:
                    # If the day has passed, assume the next year
                    if result.month > today.month or \
                        (result.month == today.month and
                        result.day >= today.day):
                        year = today.year
                    else:
                        year = today.year +1
                    result = result.replace(year=year)
            except ValueError:
                continue
        return result

    @classmethod
    def _parse_text_representation(cls, string):
        """ Match common text representation for date """
        today = datetime.date.today()

        # accepted date formats
        formats = {
          'today': 0,
          _('today').lower(): 0,
          'tomorrow': 1,
          _('tomorrow').lower(): 1,
          'next week': 7,
          _('next week').lower(): 7,
          'next month': calendar.mdays[today.month],
          _('next month').lower(): calendar.mdays[today.month],
          'next year': 365 + int(calendar.isleap(today.year)),
          _('next year').lower(): 365 + int(calendar.isleap(today.year)),
        }

        # add week day names in the current locale
        for i, (english, local) in enumerate([
            ("Monday", _("Monday")),
            ("Tuesday", _("Tuesday")),
            ("Wednesday", _("Wednesday")),
            ("Thursday", _("Thursday")),
            ("Friday", _("Friday")),
            ("Saturday", _("Saturday")),
            ("Sunday", _("Sunday")),
            ]):
            offset = i - today.weekday() + 7 * int(i <= today.weekday())
            formats[english.lower()] = offset
            formats[local.lower()] = offset

        offset = formats.get(string, None)
        if offset is None:
            return None
        else:
            return today + datetime.timedelta(offset)

    @classmethod
    def parse(cls, string):
        """Return a Date corresponding to string, or None.

        string may be in one of the following formats:
         * YYYY/MM/DD, YYYYMMDD, MMDD, D
         * fuzzy dates
         * 'today', 'tomorrow', 'next week', 'next month' or 'next year' in
           English or the system locale.
        """
        # sanitize input
        if string is None:
            string = ''
        else:
            string = string.lower()

        # try the default formats
        try:
            return Date(string)
        except ValueError:
            pass

        # do several parsing
        result = cls._parse_only_month_day(string)
        if result is None:
            result = cls._parse_numerical_format(string)
        if result is None:
            result = cls._parse_text_representation(string)

        # Announce the result
        if result is not None:
            return Date(result)
        else:
            raise ValueError("Can't parse date '%s'" % string)

    def to_readable_string(self):
        """ Return nice representation of date.

        Fuzzy dates => localized version
        Close dates => Today, Tomorrow, In X days
        Other => with locale dateformat, stripping year for this year
        """
        if self._fuzzy is not None:
            return STRINGS[self._fuzzy]

        days_left = self.days_left()
        if days_left == 0:
            return _('Today')
        elif days_left < 0:
            abs_days = abs(days_left)
            return ngettext('Yesterday', '%(days)d days ago', abs_days) % \
              {'days': abs_days}
        elif days_left > 0 and days_left <= 15:
            return ngettext('Tomorrow', 'In %(days)d days', days_left) % \
              {'days': days_left}
        else:
            locale_format = locale.nl_langinfo(locale.D_FMT)
            if calendar.isleap(datetime.date.today().year):
                year_len = 366
            else:
                year_len = 365
            if float(days_left) / year_len < 1.0:
                #if it's in less than a year, don't show the year field
                locale_format = locale_format.replace('/%Y', '')
                locale_format = locale_format.replace('.%Y', '.')
            return  self._real_date.strftime(locale_format)<|MERGE_RESOLUTION|>--- conflicted
+++ resolved
@@ -82,17 +82,9 @@
 
     Date supports all the methods of the standard datetime.date class. A Date
     can be constructed with:
-<<<<<<< HEAD
       - the fuzzy strings 'now', 'soon', '' (no date, default), or 'someday'
       - a string containing an ISO format date: YYYY-MM-DD, or
       - a datetime.date or Date instance.
-    
-=======
-      * the fuzzy strings 'now', 'soon', '' (no date, default), or 'someday'
-      * a string containing an ISO format date: YYYY-MM-DD, or
-      * a datetime.date or Date instance.
-
->>>>>>> 9d910517
     """
     _real_date = None
     _fuzzy = None
@@ -238,22 +230,6 @@
         return Date(SOMEDAY)
 
     @classmethod
-<<<<<<< HEAD
-    def parse(cls, string):
-        """Return a Date corresponding to string, or None.
-        
-        string may be in one of the following formats:
-         - YYYY/MM/DD, YYYYMMDD, MMDD
-         - fuzzy dates
-         - 'today', 'tomorrow', 'next week', 'next month' or 'next year' in
-           English or the system locale.
-        """
-        # sanitize input
-        if string is None:
-            string = ''
-        else:
-            string = string.lower()
-=======
     def _parse_only_month_day(cls, string):
         """ Parse next Xth day in month """
         try:
@@ -262,7 +238,6 @@
                 return None
         except ValueError:
             return None
->>>>>>> 9d910517
 
         today = datetime.date.today()
         try:
