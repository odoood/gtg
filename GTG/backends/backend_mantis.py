--- conflicted
+++ resolved
@@ -43,11 +43,7 @@
         GenericBackend.BACKEND_AUTHORS:    ["Luca Invernizzi", "Alayn Gortazar"], \
         GenericBackend.BACKEND_TYPE:       GenericBackend.TYPE_READONLY, \
         GenericBackend.BACKEND_DESCRIPTION: \
-<<<<<<< HEAD
-            _("This backend lets you import the issues found on Mantis" 
-=======
-            _("This synchronization service lets you import the issues found on mantis" 
->>>>>>> 9b70742e
+            _("This synchronization service lets you import the issues found on Mantis" 
               " using a prestablished filter called 'gtg'."
               " As the issue state changes in Mantis, the GTG task is "
               " updated.\n"
