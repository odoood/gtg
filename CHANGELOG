2012-0?-?? Getting Things GNOME! 0.3
    * Hide tasks with due date someday, #931376
    * New Date class by Paul Kishimoto and Izidor Matušov
      * Parse due:3 as next 3rd day in month
    * Urgency Color plugin by Wolter Hellmund
    * Allow GTG to run from different locations than /usr/share or /usr/local/share
    * Removed module GTG.tools.openurl and replaced by python's webbrowser.open
    * Removed import_json plugin
    * Saved searches could have assigned color
    * Stopped links from opening when accidently letting go of mouse button while selecting them, #823339, by Steve Scheel
    * Search through DBus
    * GTCli handles error better
    * GTCli allows search through DBus
    * Small change to QuickAdd toolbar:
      * there is allowed whitespace after due: and others, i.e. "due: 2012-04-01" is parsed as a valid attribute
      * added start: which has the same meaning as defer:
    * Automatic restore a backup XML file if the original XML file could not be loaded
    * Backends were renamed to Synchronization Services, by Anant Gupta
    * Reimplement the tag context menu as a widget, in order to - hopefully - be able to implement an enhanced context menu with, for instance, a color picker.
    * Background Colors option was moved from View menu into preferences dialog
    * Reorganised notification area menu (New task, Show browser, <tasks>, Quit)
    * Added an option to import local (development) version of liblarch instead of system installed one
    * Fix for bug #995740: (no title task) through quickadd bar, by Nimit Shah
    * New tag editor
    * Fix bugs #1003872 and #1002067: Correct titles to Preferences and Synchronization Services Dialogs, by Alan Gomes
    * Improved Export plugin, export to PDF works now, by Izidor Matušov
    * Added -t option to distinguish between multiple instances of GTG
    * Fix for bug #826916 by Nimit Shah
    * Fix for bug #1018331: (gtg more interactive) by Nimit Shah
    * User documentation for GTG, written by Radina Matic, integrated in GTG by Bertrand Rousseau
    * It is not possible to add another instance of local file synchronization service
    * Fixes for bugs #906516, #1002160 (task urgency color plugin), by Wolter Hellmund
    * Fix for bug #1001012: Notification area icon should change color when there are urgent tasks, by Antonio Roquentin
    * Saner implementation of set_due_date
    * Conform to PEP394 (use python2 instead of python)
    * Fix for bug #629683: update initial tutorial for 0.3
    * Fix for bug #615027: Introductory task set should suggest organizing tasks in a tag hierarchy
    * Fix for bug #1026264: Write user documentation for search/smart tag
    * Fix for bug #1020611: Use deafult configuration when config is corrupted by Abhiram
<<<<<<< HEAD
    * Fix for bug #1013869: Saved searches can't be deleted when GTG crashes, by Antonio Roquentin
=======
    * Added option to change font used in task editor by Abhiram
>>>>>>> a4b17957

2012-02-13 Getting Things GNOME! 0.2.9
    * Big refractorization of code, now using liblarch
    * Extended backend system to support multiple backends by Luca Invernizzi
    * Backend GUI configuration by Luca Invernizzi
    * Backends:
       * Added Mantis Bug Tracker backend, by Alayn Gortazar
       * Added Tomboy/Gnote backend, by Luca Invernizzi
       * Added Launchpad backend, by Luca Invernizzi
       * Added Twitter/Identica backend, by Luca Invernizzi
    * Graphical crah handler, thanks to Acire and python-snippets
    * Command line tool based on DBus interface of GTG, by Bryce Harrington
    * Added search feature, by João Ascenso
    * Rewritten notification area plugin with showing only 10 most doable tasks from Workview, by Izidor Matušov
    * Setting start/due date by a right click menu in the task browser, by Fabio Prina & Kevin Mehall
    * Right click behaviour in the task treeview is now consistant with other GNOME applications, by Jonathan Barnoud
    * Rework of deleting dialog
    * Previewing task content (gmail-like-ui), #384049, by Luca Invernizzi and Kevin Mehall
    * Attaching file to a task by drag-and-dropping it on the task or writing file:// URI
    * Added script for anonymizing task files; Marko Kevac
    * "Sexy" export template, created by Duncan Lock
    * DBus API is now CamelCase (be sure to update your personal scripts), by Lionel Dricot
    * Fuzzy date "Later" was renamed to "Someday"
    * Daily backup of gtg_tasks.xml
    * Save perferences, window positions and statuses immediately after a change
    * Fixed crash traceback when pressing 'delete' key, by Jeff Oliver
    * Fixed url autolinking for http(s) schemes, by Madhumitha Viswanathan
    * Underscore characters in tasks not treated as accelerators (bug #676088) fixed, by Madhumitha Viswanathan
    * Fixed several bugs about hamster integration, by Richard Klein
    * Added link to web documentation in Help menu, by Ronan Jouchet
    * Fixed bug with data consistency #579189 (empty tags.xml), by Marko Kevac
    * Added samba bugzilla to the bugzilla plugin, by Jelmer Vernoij
    * Fixed bug #532392, a start date is later than a due date, by Volodymyr Floreskul
    * support for gtg:// URIs by Luca Invernizzi
    * Fixed bug #584667, indicating missing plugin dependencies, by Erin McLaughlin
    * Add a new tag dialog keeps the previous value, by Izidor Matušov
    * Added keyword bko for recognizing and linking KDE bugs, by Zimin Huango
    * Several usability improvements, by Jean-François Fortin Tam
    * Several code refratorings by Paul Kishimoto

2011-12-01 Getting Things GNOME! 0.2.5
    * Ability to downgrade data from development, future 0.3 GTG code, by Izidor Matušov

2010-03-02 Getting Things GNOME! 0.2.3
    * Removal of disabled widgets

2010-03-01 Getting Things GNOME! 0.2.2
    * Autostart on login, by Luca Invernizzi
    * Preferences dialog, by Paul Kishimoto
    * Send task by mail plugin by Luca Invernizzi
    * Import_json plugin by Bryce Harrington
    * Improve RTM plugin (bug #520427): don't sync tasks from archived lists
    * Automatic cleanup of closed task, plugin by Luca Invernizzi
    * Allow to change dismissed date of tasks by Luca Invernizzi
    * Docky applet support, by Luca Invernizzi
    * Allow to change closed date of tasks, by Lionel Montrieux, bug #502111 
    * notification area plugin updated to support appindicate by Luca Invernizzi and Jono Bacon
    * gtg_new task now supports command switches by Luca Invernizzi
    * Fix bug #511651, white space around title, by mrk
    * Expanded CLI to gtg to support task descriptions by Bryce Harrington
    * Added a guide to plugins by Chris Johnston
    * RTM plugin tags synchronization by Luca Invernizzi
    * Evolution plugin by Luca Invernizzi
    * Tomboy support by Luca Invernizzi
    * Dbus autostart by Gordon Ball and Luca Invernizzi
    * Notification area bug fixes by Luca Invernizzi

2009-12-11 Getting Things GNOME! 0.2.1
    * Schedule for context menu by Bryce Harrington
    * Improved export feature by Bryce Harrington and Luca Invernizzi
    * Restore closed tasks filtering by selected tag, fixes bug #498857
    * Temporary fix allowing to reset tag color by Matthew Rasmus
    * Added the ability to add a tag from the right click menu in the task browser, by Matthew Rasmus.
    * Better explanation of the "Work view" concept in documentation
    * Multiple selection
    * API clarifications
    * Cut & Paste improvements
    * Notification area plugin improvements
    * Icons reflect action availability
    * Misc. editor bug fixes
    * Misc. tag list bug fixes

2009-12-11 Getting Things GNOME! 0.2
    * Bugs fixes from 0.1.9

2009-12-02 Getting Things GNOME! 0.1.9
    * Support non-exact ("fuzzy") due dates: 'now', 'soon', and 'later' by Kevin Mehall
    * Fixes a bug with gtk stock strings being marked as translatable, by Henning Eggers (#490231)
    * When a task is deleted, all subtask are deleted as well by Mikkel Kjær Jensen
    * Groups for tags and subtags by Kevin Mehall
    * GNOME bugzilla plugin by Guillaume Desmottes
    * Handle tasks spatially (remember position & size)
    * Opened tasks on quit are reopened on start
    * Remove the "File" menu. We have no files, we have tasks!    
    * Patch from mrk to improve compatibility with non GNU systems
    * Close date selector widget on single click
    * The toolbar can now be hidden by Mikkel Kjær Jensen
    * Empty new tasks are deleted when editor is closed
    * lot of bug fixed in the editor while playing with subtasks
    * Works well with the "text besides icon" GNOME option
    * Merge RTM plugin branch from Luca Invernizzi
    * i18n: fixed window title in GTG/taskbrowser/browser.py, by Dario Bertini 
    * Patch from Luca Invernizzi to add XDG_CACHE redefinition in script/debug.sh
    * Patch from Luca Invernizzi to remove unsued get_closed_date
    * Added filtering capabilities by Paulo Cabido
      - Filter callbacks were added to the task browser
      - Filters were also added to the requester 
    * Fixed #406851, incorrect behaviour marking a dismissed task as done by Patrick Coleman
    * Added accelerators to the task editor by Patrick Coleman
    * Plugin for integration with the Hamster Time Tracker by Kevin Mehall
    * Add plugin engine by Paulo Cabido
    * When GTG is already running, use DBUS to raise existing instance rather than failing silently
    * Refactorization and PEP8ification work by Jonathan Lange
    * New keyboard bindings for 'Mark as done' and 'Dismiss' actions
    * New keyboard bindings and accelerators by Jonathan Lange
    * DBus interface by Ryan Paul
    * Remove the 'Delete' button from the toolbar by Jonathan Lange
    * Fix a spelling mistake in the manpage by Jonathan Lange
    * Allow quickadd of capitalized date by remy@frerebeau.org 
    * Added tomboy plugin by Luca Invernizzi
    * Added export function with templates by Luca Invernizzi

2009-07-04 Getting Things GNOME! 0.1.2
    * Available in 18 languages, with 12 languages being more than 99% translated
    * Shadows around the listview widgets, by Jean-François Fortin Tam  
    * Fixes package dependencies
    * Tooltips for button
    * Automatically select title in task editor
    * Crash on startup with non empty LANGUAGE envvar
    * Use GNOME settings for toolbar, by Anton Rebguns
    * Better tag markup handling
    * No more multiple instances
    * HTTP link parsing by Ben Dowling
    * Update README by Michael Vogt
    * Update XML files sooner by Michael Vogt
    * Remember color (by Zach Sheperd)   
    * URLs can now include ';' characters. Fixes bug 360969
    * Added support for opening subtasks and links with the keyboard: Fixes bug 369272, by Ben Dowling
    * Add polish translation by Tomasz Maciejewski
    * Apply patch to fix bug #326388 by Brian Kennedy
    * Apply patch to fix bug #374745 by Brian Kennedy
    * Title for newly created task is now selected to allow easy editing
    * Apply patch to fix bug #374745 by Brian Kennedy
    * Fixed some bugs in the task editor

2009-04-01 Getting Things GNOME! 0.1.1
	* New icon from Kalle Persson
	* Translations are now possible
	* New features :
	  - Quickadd now accepts attributes (by Jonathan Barnoud)
	  - http:// links now open in the browser
          - Shortcut for sidebar (F9): fixes bug #339710
	  - Some UI love for the sidebar and the tag icons, shamelessy copied from f-spot
	  - Hotkeys goodness (patches from Antons Rebguns)
	  - Edit buttons : patches from Antons Rebguns 
	  - Bug #339583, Bug #336314 : patches delete key and
	* Bug fixes :
	  - Calendar open at the correct date
	  - TaskSerial refactorization (by Jonathan Barnoud)
	  - Tooltips on buttons (thanks to Jerome Guelfucci)
	  - First unit tests by Carl Chenet
	  - Error, no crash if the XML file cannot be read (thanks to Carl Chenet)
	  - fix bug #339383 (delete subtask when deleting first char)
	  - Escape title in the treeview : Bug #339874
	  - Focus in the editor : Bug #339269, Bug #339195, Bug #339389
	  - Bug #339269 : Quickadd has the focus on launch
	    enter key to confirm a delete (thanks Gérôme Fournier)
	  - Typos : Bug #339268 Bug #339492 and other patches from Gérôme Fournier.

2009-03-06 Getting Things Gnome ! 0.1
	* Bumping version number. First release of GTG

2009-03-01 Getting Things Gnome! 0.0.9rc3
	* pane/sidebar not saved

2009-03-01 Getting Things Gnome! 0.0.9rc2
	* firstrun_tasks.xml not found on first launch

2009-03-01 Getting Things Gnome! 0.0.9rc1
	* First official release 0.1rc1<|MERGE_RESOLUTION|>--- conflicted
+++ resolved
@@ -37,11 +37,8 @@
     * Fix for bug #615027: Introductory task set should suggest organizing tasks in a tag hierarchy
     * Fix for bug #1026264: Write user documentation for search/smart tag
     * Fix for bug #1020611: Use deafult configuration when config is corrupted by Abhiram
-<<<<<<< HEAD
     * Fix for bug #1013869: Saved searches can't be deleted when GTG crashes, by Antonio Roquentin
-=======
     * Added option to change font used in task editor by Abhiram
->>>>>>> a4b17957
 
 2012-02-13 Getting Things GNOME! 0.2.9
     * Big refractorization of code, now using liblarch
