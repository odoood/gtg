2012-0?-?? Getting Things GNOME! 0.3
    * Hide tasks with due date someday, #931376
    * New Date class by Paul Kishimoto and Izidor Matušov
      * Parse due:3 as next 3rd day in month
    * Urgency Color plugin by Wolter Hellmund
    * Allow GTG to run from different locations than /usr/share or /usr/local/share
    * Removed module GTG.tools.openurl and replaced by python's webbrowser.open
    * Removed import_json plugin
    * Saved searches could have assigned color
    * Stopped links from opening when accidently letting go of mouse button while selecting them, #823339, by Steve Scheel
    * Search through DBus
    * GTCli handles error better
    * GTCli allows search through DBus
    * Small change to QuickAdd toolbar:
      * there is allowed whitespace after due: and others, i.e. "due: 2012-04-01" is parsed as a valid attribute
      * added start: which has the same meaning as defer:
    * Automatic restore a backup XML file if the original XML file could not be loaded
    * Backends were renamed to Synchronization Services, by Anant Gupta
    * Reimplement the tag context menu as a widget, in order to - hopefully - be able to implement an enhanced context menu with, for instance, a color picker.
    * Background Colors option was moved from View menu into preferences dialog
    * Reorganised notification area menu (New task, Show browser, <tasks>, Quit)
    * Added an option to import local (development) version of liblarch instead of system installed one
    * Fix for bug #995740: (no title task) through quickadd bar, by Nimit Shah
    * New tag editor
    * Fix bugs #1003872 and #1002067: Correct titles to Preferences and Synchronization Services Dialogs, by Alan Gomes
    * Improved Export plugin, export to PDF works now, by Izidor Matušov
    * Added -t option to distinguish between multiple instances of GTG
    * Fix for bug #826916 by Nimit Shah
    * Fix for bug #1018331: (gtg more interactive) by Nimit Shah
    * User documentation for GTG, written by Radina Matic, integrated in GTG by Bertrand Rousseau
    * It is not possible to add another instance of local file synchronization service
    * Fixes for bugs #906516, #1002160 (task urgency color plugin), by Wolter Hellmund
    * Fix for bug #1001012: Notification area icon should change color when there are urgent tasks, by Antonio Roquentin
    * Saner implementation of set_due_date
    * Conform to PEP394 (use python2 instead of python)
    * Fix for bug #629683: update initial tutorial for 0.3
    * Fix for bug #615027: Introductory task set should suggest organizing tasks in a tag hierarchy
    * Fix for bug #1026264: Write user documentation for search/smart tag
    * Fix for bug #1020611: Use deafult configuration when config is corrupted by Abhiram
    * Fix for bug #1013869: Saved searches can't be deleted when GTG crashes, by Antonio Roquentin
<<<<<<< HEAD
    * Added option to change font used in task editor by Abhiram
    * Fix for bug #984847: setup.py install doesn't install icons on right place, by Alan Gomes
    * Fix for bug #1026312: Numbers of tasks in tags pane disappear after a regular search, by Antonio Roquentin
=======
    * Cleaned gtg.desktop file
    * Re-enabled support for gtg:// URI
>>>>>>> 61ccbc01

2012-02-13 Getting Things GNOME! 0.2.9
    * Big refractorization of code, now using liblarch
    * Extended backend system to support multiple backends by Luca Invernizzi
    * Backend GUI configuration by Luca Invernizzi
    * Backends:
       * Added Mantis Bug Tracker backend, by Alayn Gortazar
       * Added Tomboy/Gnote backend, by Luca Invernizzi
       * Added Launchpad backend, by Luca Invernizzi
       * Added Twitter/Identica backend, by Luca Invernizzi
    * Graphical crah handler, thanks to Acire and python-snippets
    * Command line tool based on DBus interface of GTG, by Bryce Harrington
    * Added search feature, by João Ascenso
    * Rewritten notification area plugin with showing only 10 most doable tasks from Workview, by Izidor Matušov
    * Setting start/due date by a right click menu in the task browser, by Fabio Prina & Kevin Mehall
    * Right click behaviour in the task treeview is now consistant with other GNOME applications, by Jonathan Barnoud
    * Rework of deleting dialog
    * Previewing task content (gmail-like-ui), #384049, by Luca Invernizzi and Kevin Mehall
    * Attaching file to a task by drag-and-dropping it on the task or writing file:// URI
    * Added script for anonymizing task files; Marko Kevac
    * "Sexy" export template, created by Duncan Lock
    * DBus API is now CamelCase (be sure to update your personal scripts), by Lionel Dricot
    * Fuzzy date "Later" was renamed to "Someday"
    * Daily backup of gtg_tasks.xml
    * Save perferences, window positions and statuses immediately after a change
    * Fixed crash traceback when pressing 'delete' key, by Jeff Oliver
    * Fixed url autolinking for http(s) schemes, by Madhumitha Viswanathan
    * Underscore characters in tasks not treated as accelerators (bug #676088) fixed, by Madhumitha Viswanathan
    * Fixed several bugs about hamster integration, by Richard Klein
    * Added link to web documentation in Help menu, by Ronan Jouchet
    * Fixed bug with data consistency #579189 (empty tags.xml), by Marko Kevac
    * Added samba bugzilla to the bugzilla plugin, by Jelmer Vernoij
    * Fixed bug #532392, a start date is later than a due date, by Volodymyr Floreskul
    * support for gtg:// URIs by Luca Invernizzi
    * Fixed bug #584667, indicating missing plugin dependencies, by Erin McLaughlin
    * Add a new tag dialog keeps the previous value, by Izidor Matušov
    * Added keyword bko for recognizing and linking KDE bugs, by Zimin Huango
    * Several usability improvements, by Jean-François Fortin Tam
    * Several code refratorings by Paul Kishimoto

2011-12-01 Getting Things GNOME! 0.2.5
    * Ability to downgrade data from development, future 0.3 GTG code, by Izidor Matušov

2010-03-02 Getting Things GNOME! 0.2.3
    * Removal of disabled widgets

2010-03-01 Getting Things GNOME! 0.2.2
    * Autostart on login, by Luca Invernizzi
    * Preferences dialog, by Paul Kishimoto
    * Send task by mail plugin by Luca Invernizzi
    * Import_json plugin by Bryce Harrington
    * Improve RTM plugin (bug #520427): don't sync tasks from archived lists
    * Automatic cleanup of closed task, plugin by Luca Invernizzi
    * Allow to change dismissed date of tasks by Luca Invernizzi
    * Docky applet support, by Luca Invernizzi
    * Allow to change closed date of tasks, by Lionel Montrieux, bug #502111 
    * notification area plugin updated to support appindicate by Luca Invernizzi and Jono Bacon
    * gtg_new task now supports command switches by Luca Invernizzi
    * Fix bug #511651, white space around title, by mrk
    * Expanded CLI to gtg to support task descriptions by Bryce Harrington
    * Added a guide to plugins by Chris Johnston
    * RTM plugin tags synchronization by Luca Invernizzi
    * Evolution plugin by Luca Invernizzi
    * Tomboy support by Luca Invernizzi
    * Dbus autostart by Gordon Ball and Luca Invernizzi
    * Notification area bug fixes by Luca Invernizzi

2009-12-11 Getting Things GNOME! 0.2.1
    * Schedule for context menu by Bryce Harrington
    * Improved export feature by Bryce Harrington and Luca Invernizzi
    * Restore closed tasks filtering by selected tag, fixes bug #498857
    * Temporary fix allowing to reset tag color by Matthew Rasmus
    * Added the ability to add a tag from the right click menu in the task browser, by Matthew Rasmus.
    * Better explanation of the "Work view" concept in documentation
    * Multiple selection
    * API clarifications
    * Cut & Paste improvements
    * Notification area plugin improvements
    * Icons reflect action availability
    * Misc. editor bug fixes
    * Misc. tag list bug fixes

2009-12-11 Getting Things GNOME! 0.2
    * Bugs fixes from 0.1.9

2009-12-02 Getting Things GNOME! 0.1.9
    * Support non-exact ("fuzzy") due dates: 'now', 'soon', and 'later' by Kevin Mehall
    * Fixes a bug with gtk stock strings being marked as translatable, by Henning Eggers (#490231)
    * When a task is deleted, all subtask are deleted as well by Mikkel Kjær Jensen
    * Groups for tags and subtags by Kevin Mehall
    * GNOME bugzilla plugin by Guillaume Desmottes
    * Handle tasks spatially (remember position & size)
    * Opened tasks on quit are reopened on start
    * Remove the "File" menu. We have no files, we have tasks!    
    * Patch from mrk to improve compatibility with non GNU systems
    * Close date selector widget on single click
    * The toolbar can now be hidden by Mikkel Kjær Jensen
    * Empty new tasks are deleted when editor is closed
    * lot of bug fixed in the editor while playing with subtasks
    * Works well with the "text besides icon" GNOME option
    * Merge RTM plugin branch from Luca Invernizzi
    * i18n: fixed window title in GTG/taskbrowser/browser.py, by Dario Bertini 
    * Patch from Luca Invernizzi to add XDG_CACHE redefinition in script/debug.sh
    * Patch from Luca Invernizzi to remove unsued get_closed_date
    * Added filtering capabilities by Paulo Cabido
      - Filter callbacks were added to the task browser
      - Filters were also added to the requester 
    * Fixed #406851, incorrect behaviour marking a dismissed task as done by Patrick Coleman
    * Added accelerators to the task editor by Patrick Coleman
    * Plugin for integration with the Hamster Time Tracker by Kevin Mehall
    * Add plugin engine by Paulo Cabido
    * When GTG is already running, use DBUS to raise existing instance rather than failing silently
    * Refactorization and PEP8ification work by Jonathan Lange
    * New keyboard bindings for 'Mark as done' and 'Dismiss' actions
    * New keyboard bindings and accelerators by Jonathan Lange
    * DBus interface by Ryan Paul
    * Remove the 'Delete' button from the toolbar by Jonathan Lange
    * Fix a spelling mistake in the manpage by Jonathan Lange
    * Allow quickadd of capitalized date by remy@frerebeau.org 
    * Added tomboy plugin by Luca Invernizzi
    * Added export function with templates by Luca Invernizzi

2009-07-04 Getting Things GNOME! 0.1.2
    * Available in 18 languages, with 12 languages being more than 99% translated
    * Shadows around the listview widgets, by Jean-François Fortin Tam  
    * Fixes package dependencies
    * Tooltips for button
    * Automatically select title in task editor
    * Crash on startup with non empty LANGUAGE envvar
    * Use GNOME settings for toolbar, by Anton Rebguns
    * Better tag markup handling
    * No more multiple instances
    * HTTP link parsing by Ben Dowling
    * Update README by Michael Vogt
    * Update XML files sooner by Michael Vogt
    * Remember color (by Zach Sheperd)   
    * URLs can now include ';' characters. Fixes bug 360969
    * Added support for opening subtasks and links with the keyboard: Fixes bug 369272, by Ben Dowling
    * Add polish translation by Tomasz Maciejewski
    * Apply patch to fix bug #326388 by Brian Kennedy
    * Apply patch to fix bug #374745 by Brian Kennedy
    * Title for newly created task is now selected to allow easy editing
    * Apply patch to fix bug #374745 by Brian Kennedy
    * Fixed some bugs in the task editor

2009-04-01 Getting Things GNOME! 0.1.1
	* New icon from Kalle Persson
	* Translations are now possible
	* New features :
	  - Quickadd now accepts attributes (by Jonathan Barnoud)
	  - http:// links now open in the browser
          - Shortcut for sidebar (F9): fixes bug #339710
	  - Some UI love for the sidebar and the tag icons, shamelessy copied from f-spot
	  - Hotkeys goodness (patches from Antons Rebguns)
	  - Edit buttons : patches from Antons Rebguns 
	  - Bug #339583, Bug #336314 : patches delete key and
	* Bug fixes :
	  - Calendar open at the correct date
	  - TaskSerial refactorization (by Jonathan Barnoud)
	  - Tooltips on buttons (thanks to Jerome Guelfucci)
	  - First unit tests by Carl Chenet
	  - Error, no crash if the XML file cannot be read (thanks to Carl Chenet)
	  - fix bug #339383 (delete subtask when deleting first char)
	  - Escape title in the treeview : Bug #339874
	  - Focus in the editor : Bug #339269, Bug #339195, Bug #339389
	  - Bug #339269 : Quickadd has the focus on launch
	    enter key to confirm a delete (thanks Gérôme Fournier)
	  - Typos : Bug #339268 Bug #339492 and other patches from Gérôme Fournier.

2009-03-06 Getting Things Gnome ! 0.1
	* Bumping version number. First release of GTG

2009-03-01 Getting Things Gnome! 0.0.9rc3
	* pane/sidebar not saved

2009-03-01 Getting Things Gnome! 0.0.9rc2
	* firstrun_tasks.xml not found on first launch

2009-03-01 Getting Things Gnome! 0.0.9rc1
	* First official release 0.1rc1<|MERGE_RESOLUTION|>--- conflicted
+++ resolved
@@ -38,14 +38,11 @@
     * Fix for bug #1026264: Write user documentation for search/smart tag
     * Fix for bug #1020611: Use deafult configuration when config is corrupted by Abhiram
     * Fix for bug #1013869: Saved searches can't be deleted when GTG crashes, by Antonio Roquentin
-<<<<<<< HEAD
     * Added option to change font used in task editor by Abhiram
     * Fix for bug #984847: setup.py install doesn't install icons on right place, by Alan Gomes
     * Fix for bug #1026312: Numbers of tasks in tags pane disappear after a regular search, by Antonio Roquentin
-=======
     * Cleaned gtg.desktop file
     * Re-enabled support for gtg:// URI
->>>>>>> 61ccbc01
 
 2012-02-13 Getting Things GNOME! 0.2.9
     * Big refractorization of code, now using liblarch
